--- conflicted
+++ resolved
@@ -167,7 +167,6 @@
 		if val, ok := v.([]string); ok {
 			return val
 		}
-<<<<<<< HEAD
 	}
 	return def
 }
@@ -178,45 +177,6 @@
 		if val, ok := v.(bool); ok {
 			return val
 		}
-=======
->>>>>>> a8a25a00
-	}
-	return def
-}
-
-<<<<<<< HEAD
-// GetUint safely extracts a uint from JobConfiguration, with a default fallback
-func (jc JobConfiguration) GetUint(key string, def uint) uint {
-	if v, ok := jc[key]; ok {
-		switch val := v.(type) {
-		case uint:
-			return val
-		case uint64:
-			return uint(val)
-		case int:
-			if val >= 0 {
-				return uint(val)
-			}
-		case int64:
-			if val >= 0 {
-				return uint(val)
-			}
-		case float64:
-			if val >= 0 {
-				return uint(val)
-			}
-		case float32:
-			if val >= 0 {
-				return uint(val)
-			}
-=======
-// GetBool safely extracts a bool from JobConfiguration, with a default fallback
-func (jc JobConfiguration) GetBool(key string, def bool) bool {
-	if v, ok := jc[key]; ok {
-		if val, ok := v.(bool); ok {
-			return val
->>>>>>> a8a25a00
-		}
 	}
 	return def
 }
package jobs

import (
	"context"
	"encoding/json"
	"fmt"
	"strconv"
	"strings"
	"time"

	"github.com/masa-finance/tee-worker/internal/jobs/twitterx"
	"github.com/masa-finance/tee-worker/pkg/client"

	twitterscraper "github.com/imperatrona/twitter-scraper"
	"github.com/masa-finance/tee-worker/api/types"
	"github.com/masa-finance/tee-worker/internal/jobs/stats"
	"github.com/masa-finance/tee-worker/internal/jobs/twitter"

	"github.com/sirupsen/logrus"
)

type TweetResult struct {
	ID             int64 `json:"id"`
	TweetID        string
	ConversationID string
	UserID         string
	Text           string
	CreatedAt      time.Time
	Timestamp      int64

	ThreadCursor struct {
		FocalTweetID string
		ThreadID     string
		Cursor       string
		CursorType   string
	}
	IsQuoted     bool
	IsPin        bool
	IsReply      bool
	IsRetweet    bool
	IsSelfThread bool
	Likes        int
	Hashtags     []string
	HTML         string
	Replies      int
	Retweets     int
	URLs         []string
	Username     string

	Photos []Photo

	// Video type.
	Videos []Video

	RetweetedStatusID string
	Views             int
	SensitiveContent  bool

	// from twitterx
	AuthorID          string
	PublicMetrics     PublicMetrics
	PossiblySensitive bool
	Lang              string
	NewestID          string
	OldestID          string
	ResultCount       int

	Error error
}

type PublicMetrics struct {
	RetweetCount    int
	ReplyCount      int
	LikeCount       int
	QuoteCount      int
	BookmarkCount   int
	ImpressionCount int
}
type Photo struct {
	ID  string
	URL string
}

type Video struct {
	ID      string
	Preview string
	URL     string
	HLSURL  string
}

func (ts *TwitterScraper) convertTwitterScraperTweetToTweetResult(tweet twitterscraper.Tweet) TweetResult {

	id, err := strconv.ParseInt(tweet.ID, 10, 64)
	if err != nil {
		logrus.Warnf("failed to convert tweet ID to int64: %s", tweet.ID)
		id = 0 // set to 0 if conversion fails
	}

	// int64 timestamp to time.Time
	createdAt := time.Unix(tweet.Timestamp, 0).UTC()

	logrus.Info("Tweet ID: ", id)
	return TweetResult{
		ID:             id,
		TweetID:        tweet.ID,
		ConversationID: tweet.ConversationID,
		UserID:         tweet.UserID,
		Text:           tweet.Text,
		CreatedAt:      createdAt,
		Timestamp:      tweet.Timestamp,
		IsQuoted:       tweet.IsQuoted,
		IsPin:          tweet.IsPin,
		IsReply:        tweet.IsPin,
		IsRetweet:      tweet.IsRetweet,
		IsSelfThread:   tweet.IsSelfThread,
		Likes:          tweet.Likes,
		Hashtags:       tweet.Hashtags,
		HTML:           tweet.HTML,
		Replies:        tweet.Replies,
		Retweets:       tweet.Retweets,
		URLs:           tweet.URLs,
		Username:       tweet.Username,
		Photos: func() []Photo {
			var photos []Photo
			for _, photo := range tweet.Photos {
				photos = append(photos, Photo{
					ID:  photo.ID,
					URL: photo.URL,
				})
			}
			return photos
		}(),
		Videos: func() []Video {
			var videos []Video
			for _, video := range tweet.Videos {
				videos = append(videos, Video{
					ID:      video.ID,
					Preview: video.Preview,
					URL:     video.URL,
					HLSURL:  video.HLSURL,
				})
			}
			return videos
		}(),
		RetweetedStatusID: tweet.RetweetedStatusID,
		Views:             tweet.Views,
		SensitiveContent:  tweet.SensitiveContent,
	}
}

func parseAccounts(accountPairs []string) []*twitter.TwitterAccount {
	return filterMap(accountPairs, func(pair string) (*twitter.TwitterAccount, bool) {
		credentials := strings.Split(pair, ":")
		if len(credentials) != 2 {
			logrus.Warnf("invalid account credentials: %s", pair)
			return nil, false
		}
		return &twitter.TwitterAccount{
			Username: strings.TrimSpace(credentials[0]),
			Password: strings.TrimSpace(credentials[1]),
		}, true
	})
}

func parseApiKeys(apiKeys []string) []*twitter.TwitterApiKey {
	return filterMap(apiKeys, func(key string) (*twitter.TwitterApiKey, bool) {
		return &twitter.TwitterApiKey{
			Key: strings.TrimSpace(key),
		}, true
	})
}

func (ts *TwitterScraper) getAuthenticatedScraper(j types.Job, baseDir string, jobType string) (*twitter.Scraper, *twitter.TwitterAccount, *twitter.TwitterApiKey, error) {
	// If baseDir is empty, use the default data directory
	if baseDir == "" {
		baseDir = ts.configuration.DataDir
	}

	var account *twitter.TwitterAccount
	var apiKey *twitter.TwitterApiKey
	var scraper *twitter.Scraper

	// Select authentication method based on job type
	switch jobType {
	case TwitterCredentialScraperType:
		// Only use credentials
		account = ts.accountManager.GetNextAccount()
		if account == nil {
			ts.statsCollector.Add(j.WorkerID, stats.TwitterAuthErrors, 1)
			return nil, nil, nil, fmt.Errorf("no Twitter credentials available for credential-based scraping")
		}
	case TwitterApiScraperType:
		// Only use API keys
		apiKey = ts.accountManager.GetNextApiKey()
		if apiKey == nil {
			ts.statsCollector.Add(j.WorkerID, stats.TwitterAuthErrors, 1)
			return nil, nil, nil, fmt.Errorf("no Twitter API keys available for API-based scraping")
		}
	default:
		logrus.Debug("Using standard Twitter scraper - prefer credentials if available")
		// Standard Twitter scraper - prefer credentials if available
		account = ts.accountManager.GetNextAccount()
		// Only get API key if no credential is available
		if account == nil {
			apiKey = ts.accountManager.GetNextApiKey()
			if apiKey == nil {
				ts.statsCollector.Add(j.WorkerID, stats.TwitterAuthErrors, 1)
				return nil, nil, nil, fmt.Errorf("no Twitter accounts or API keys available")
			}
		}
	}

	// Initialize the scraper if credentials are available
	if account != nil {
		authConfig := twitter.AuthConfig{
			Account: account,
			BaseDir: baseDir,
		}

		scraper = twitter.NewScraper(authConfig)
		if scraper == nil {
			ts.statsCollector.Add(j.WorkerID, stats.TwitterAuthErrors, 1)
			logrus.Errorf("Authentication failed for %s", account.Username)
			return nil, account, nil, fmt.Errorf("twitter authentication failed for %s", account.Username)
		}
	} else if apiKey != nil {
		// If we're using API key only (no credentials), we don't initialize the scraper here
		// The TwitterX client will be created in the appropriate method
		logrus.Info("Using API key only for this request")
	} else {
		// This shouldn't happen due to our earlier checks, but just in case
		return nil, nil, nil, fmt.Errorf("no authentication method available")
	}

	return scraper, account, apiKey, nil
}

// handleError handles Twitter API errors, detecting rate limits and marking accounts as rate-limited if necessary
// It returns true if the account is rate-limited, false otherwise
func (ts *TwitterScraper) handleError(j types.Job, err error, account *twitter.TwitterAccount) bool {
	if strings.Contains(err.Error(), "Rate limit exceeded") {
		ts.statsCollector.Add(j.WorkerID, stats.TwitterRateErrors, 1)
		ts.accountManager.MarkAccountRateLimited(account)
		logrus.Warnf("rate limited: %s", account.Username)
		return true
	}

	ts.statsCollector.Add(j.WorkerID, stats.TwitterErrors, 1)
	return false
}

func filterMap[T any, R any](slice []T, f func(T) (R, bool)) []R {
	result := make([]R, 0, len(slice))
	for _, v := range slice {
		if r, ok := f(v); ok {
			result = append(result, r)
		}
	}
	return result
}

// ScrapeFollowersForProfile scrapes the followers of a given Twitter profile.
//
// It takes a base directory, a username and a count as parameters, and returns
// a slice of pointers to twitterscraper.Profile and an error. It increments the
// TwitterScrapes and TwitterProfiles stats counters.
//
// If the scraper fails, it calls handleError with the error and the account,
// and returns the error.
func (ts *TwitterScraper) ScrapeFollowersForProfile(j types.Job, baseDir string, username string, count int) ([]*twitterscraper.Profile, error) {
	scraper, account, _, err := ts.getAuthenticatedScraper(j, baseDir, TwitterScraperType)
	if err != nil {
		return nil, err
	}

	ts.statsCollector.Add(j.WorkerID, stats.TwitterScrapes, 1)
	followingResponse, errString, _ := scraper.FetchFollowers(username, count, "")
	if errString != "" {
		err := fmt.Errorf("rate limited: %s", errString)
		if ts.handleError(j, err, account) {
			return nil, err
		}

		logrus.Errorf("[-] Error fetching followers: %s", errString)
		return nil, fmt.Errorf("error fetching followers: %s", errString)
	}

	ts.statsCollector.Add(j.WorkerID, stats.TwitterProfiles, uint(len(followingResponse)))
	return followingResponse, nil
}

// ScrapeTweetsProfile retrieves a Twitter profile by username.
//
// It takes a base directory and a username as parameters, and returns a
// twitterscraper.Profile and an error. It increments the TwitterScrapes and
// TwitterProfiles stats counters.
//
// If the scraper fails, it calls handleError with the error and the account,
// and returns the error.
func (ts *TwitterScraper) ScrapeTweetsProfile(j types.Job, baseDir string, username string) (twitterscraper.Profile, error) {
	scraper, account, _, err := ts.getAuthenticatedScraper(j, baseDir, TwitterScraperType)
	if err != nil {
		return twitterscraper.Profile{}, err
	}

	ts.statsCollector.Add(j.WorkerID, stats.TwitterScrapes, 1)
	profile, err := scraper.GetProfile(username)
	if err != nil {
		_ = ts.handleError(j, err, account)
		return twitterscraper.Profile{}, err
	}

	ts.statsCollector.Add(j.WorkerID, stats.TwitterProfiles, 1)
	return profile, nil
}

// ScrapeTweetsByFullArchiveSearchQuery scrapes tweets by a full archive search query.
//
// It takes a base directory, a query string and a count as parameters, and returns
// a slice of pointer to TweetResult.
func (ts *TwitterScraper) ScrapeTweetsByFullArchiveSearchQuery(j types.Job, baseDir string, query string, count int) ([]*TweetResult, error) {
	return ts.scrapeTweetsByQuery(j, twitterx.TweetsAll, baseDir, query, count)
}

// ScrapeTweetsByRecentSearchQuery scrapes tweets by a search query using the TwitterX API.
//
// It takes a base directory, a query string and a count as parameters, and returns
// a slice of pointer to TweetResult.
func (ts *TwitterScraper) ScrapeTweetsByRecentSearchQuery(j types.Job, baseDir string, query string, count int) ([]*TweetResult, error) {
	return ts.scrapeTweetsByQuery(j, twitterx.TweetsSearchRecent, baseDir, query, count)
}

// scrapeTweetsByQuery scrapes tweets by a search query using the TwitterX API
// if a TwitterX API key is available. Otherwise, it uses the default scraper.
//
// It takes a base query endpoint, a base directory, a query string and a count
// as parameters, and returns a slice of pointers to TweetResult and an error.
// It increments the TwitterScrapes and TwitterTweets stats counters.
//
// If the scraper fails, it calls handleError with the error and the account,
// and returns the error.
func (ts *TwitterScraper) scrapeTweetsByQuery(j types.Job, baseQueryEndpoint string, baseDir string, query string, count int) ([]*TweetResult, error) {
	scraper, account, apiKey, err := ts.getAuthenticatedScraper(j, baseDir, TwitterScraperType)
	if err != nil {
		return nil, err
	}

	ts.statsCollector.Add(j.WorkerID, stats.TwitterScrapes, 1)
	var tweets []*TweetResult

	// Check if we have a TwitterX API key
	if apiKey != nil {

		client := client.NewTwitterXClient(apiKey.Key)
		twitterXScraper := twitterx.NewTwitterXScraper(client)

		// Scrape tweets using the TwitterX API
		var result *twitterx.TwitterXSearchQueryResult
		switch baseQueryEndpoint {
		case twitterx.TweetsAll:
			result, err = twitterXScraper.ScrapeTweetsByFullTextSearchQuery(query, count)
			if err != nil {
				return nil, err
			}
		case twitterx.TweetsSearchRecent:
			result, err = twitterXScraper.ScrapeTweetsByQuery(query, count)
			if err != nil {
				return nil, err
			}
		}

		if result == nil {
			return nil, fmt.Errorf("no tweets found")
		}

		for _, tweet := range result.Data {

			// Append the tweet to the list of tweet result
			var newTweetResult TweetResult

			// convert id string to int64
			id, err := strconv.ParseInt(tweet.ID, 10, 64)
			if err != nil {
				return nil, err
			}

			newTweetResult.ID = id
			newTweetResult.TweetID = tweet.ID
			newTweetResult.AuthorID = tweet.AuthorID
			newTweetResult.Text = tweet.Text
			newTweetResult.ConversationID = tweet.ConversationID
			newTweetResult.UserID = tweet.AuthorID
			newTweetResult.CreatedAt = tweet.CreatedAt

			newTweetPublicMetrics := PublicMetrics{
				BookmarkCount: tweet.PublicMetrics.BookmarkCount,
				LikeCount:     tweet.PublicMetrics.LikeCount,
				QuoteCount:    tweet.PublicMetrics.QuoteCount,
				ReplyCount:    tweet.PublicMetrics.ReplyCount,
				RetweetCount:  tweet.PublicMetrics.RetweetCount,
			}

			newTweetResult.PublicMetrics = newTweetPublicMetrics

			newTweetResult.Lang = tweet.Lang
			newTweetResult.NewestID = result.Meta.NewestID
			newTweetResult.OldestID = result.Meta.OldestID
			newTweetResult.ResultCount = result.Meta.ResultCount

			tweets = append(tweets, &newTweetResult)
		}
		logrus.Info("Scraped tweets - post:  ", len(tweets))
		ts.statsCollector.Add(j.WorkerID, stats.TwitterTweets, uint(len(tweets)))

		return tweets, nil

	}

	// Use the default scraper if no TwitterX API key is available
	ctx := context.Background()
	scraper.SetSearchMode(twitterscraper.SearchLatest)

	for tweet := range scraper.SearchTweets(ctx, query, count) {
		if tweet.Error != nil {
			_ = ts.handleError(j, tweet.Error, account)
			return nil, tweet.Error
		}

		newTweetResult := ts.convertTwitterScraperTweetToTweetResult(tweet.Tweet)
		tweets = append(tweets, &newTweetResult)
	}

	ts.statsCollector.Add(j.WorkerID, stats.TwitterTweets, uint(len(tweets)))
	return tweets, nil
}

// scrapeTweetsByQueryWithCredentials performs tweet scraping using only Twitter credentials
// This method is specifically for queries that require credential-based access
func (ts *TwitterScraper) scrapeTweetsByQueryWithCredentials(j types.Job, baseDir string, query string, count int) ([]*TweetResult, error) {
	scraper, account, _, err := ts.getAuthenticatedScraper(j, baseDir, TwitterCredentialScraperType)
	if err != nil {
		return nil, err
	}

	ts.statsCollector.Add(j.WorkerID, stats.TwitterScrapes, 1)
	var tweets []*TweetResult

	// Use credential-based scraper to search
	ctx := context.Background()
	scraper.SetSearchMode(twitterscraper.SearchLatest)

	for tweet := range scraper.SearchTweets(ctx, query, count) {
		if tweet.Error != nil {
			_ = ts.handleError(j, tweet.Error, account)
			return nil, tweet.Error
		}

		newTweetResult := ts.convertTwitterScraperTweetToTweetResult(tweet.Tweet)
		tweets = append(tweets, &newTweetResult)
	}

	ts.statsCollector.Add(j.WorkerID, stats.TwitterTweets, uint(len(tweets)))
	return tweets, nil
}

// scrapeTweetsByQueryWithApiKey performs tweet scraping using only Twitter API keys
// This method is specifically for queries that require API-based access
func (ts *TwitterScraper) scrapeTweetsByQueryWithApiKey(j types.Job, baseQueryEndpoint string, baseDir string, query string, count int) ([]*TweetResult, error) {
	_, _, apiKey, err := ts.getAuthenticatedScraper(j, baseDir, TwitterApiScraperType)
	if err != nil {
		return nil, err
	}

<<<<<<< HEAD
	ts.statsCollector.Add(stats.TwitterScrapes, 1)
=======
	ts.statsCollector.Add(j.WorkerID, stats.TwitterScrapes, 1)
	var tweets []*TweetResult
>>>>>>> bc731182

	// If full archive search is requested, ensure key is elevated
	if baseQueryEndpoint == twitterx.TweetsAll && apiKey.Type == "base" {
		return nil, fmt.Errorf("this API key is a base/Basic key and does not have access to full archive search. Please use an elevated/Pro API key")
	}

	var tweets []*TweetResult
	// Use API-based scraper
	client := client.NewTwitterXClient(apiKey.Key)
	twitterXScraper := twitterx.NewTwitterXScraper(client)

	// Scrape tweets using the TwitterX API
	var result *twitterx.TwitterXSearchQueryResult
	switch baseQueryEndpoint {
	case twitterx.TweetsAll:
		result, err = twitterXScraper.ScrapeTweetsByFullTextSearchQuery(query, count)
		if err != nil {
			return nil, err
		}
	case twitterx.TweetsSearchRecent:
		result, err = twitterXScraper.ScrapeTweetsByQuery(query, count)
		if err != nil {
			return nil, err
		}
	default:
		return nil, fmt.Errorf("unsupported query endpoint: %s", baseQueryEndpoint)
	}

	if result == nil {
		return nil, fmt.Errorf("no tweets found")
	}

	for _, tweet := range result.Data {
		// Convert to tweet result
		var newTweetResult TweetResult

		// convert id string to int64
		id, err := strconv.ParseInt(tweet.ID, 10, 64)
		if err != nil {
			return nil, err
		}

		newTweetResult.ID = id
		newTweetResult.TweetID = tweet.ID
		newTweetResult.AuthorID = tweet.AuthorID
		newTweetResult.Text = tweet.Text
		newTweetResult.ConversationID = tweet.ConversationID
		newTweetResult.UserID = tweet.AuthorID
		newTweetResult.CreatedAt = tweet.CreatedAt

		newTweetPublicMetrics := PublicMetrics{
			BookmarkCount: tweet.PublicMetrics.BookmarkCount,
			LikeCount:     tweet.PublicMetrics.LikeCount,
			QuoteCount:    tweet.PublicMetrics.QuoteCount,
			ReplyCount:    tweet.PublicMetrics.ReplyCount,
			RetweetCount:  tweet.PublicMetrics.RetweetCount,
		}

		newTweetResult.PublicMetrics = newTweetPublicMetrics

		newTweetResult.Lang = tweet.Lang
		newTweetResult.NewestID = result.Meta.NewestID
		newTweetResult.OldestID = result.Meta.OldestID
		newTweetResult.ResultCount = result.Meta.ResultCount

		tweets = append(tweets, &newTweetResult)
	}

	logrus.Infof("Scraped %d tweets using API key", len(tweets))
	ts.statsCollector.Add(j.WorkerID, stats.TwitterTweets, uint(len(tweets)))

	return tweets, nil
}

// ScrapeTweetByID scrapes a tweet by ID
//
// It takes a base directory and a tweet ID as parameters, and returns
// a pointer to a TweetResult and an error. It increments the
// TwitterScrapes and TwitterTweets stats counters.
//
// If the scraper fails, it calls handleError with the error and the
// account, and returns the error.
func (ts *TwitterScraper) ScrapeTweetByID(j types.Job, baseDir string, tweetID string) (*TweetResult, error) {
	ts.statsCollector.Add(j.WorkerID, stats.TwitterScrapes, 1)

	scraper, account, _, err := ts.getAuthenticatedScraper(j, baseDir, TwitterScraperType)
	if err != nil {
		return nil, err
	}

	tweet, err := scraper.GetTweet(tweetID)
	if err != nil {
		_ = ts.handleError(j, err, account)
		return nil, err
	}

	tweetResult := ts.convertTwitterScraperTweetToTweetResult(*tweet)

	ts.statsCollector.Add(j.WorkerID, stats.TwitterTweets, 1)
	return &tweetResult, nil
}

// GetTweet retrieves a tweet by ID.
//
// It takes a base directory and a tweet ID as parameters, and returns
// a pointer to a TweetResult and an error. It increments the
// TwitterScrapes and TwitterTweets stats counters.
//
// If the scraper fails, it calls handleError with the error and the
// account, and returns the error.
func (ts *TwitterScraper) GetTweet(j types.Job, baseDir, tweetID string) (*TweetResult, error) {
	scraper, account, _, err := ts.getAuthenticatedScraper(j, baseDir, TwitterScraperType)
	if err != nil {
		return nil, err
	}

	ts.statsCollector.Add(j.WorkerID, stats.TwitterScrapes, 1)
	tweet, err := scraper.GetTweet(tweetID)
	if err != nil {
		_ = ts.handleError(j, err, account)
		return nil, err
	}

	tweetResult := ts.convertTwitterScraperTweetToTweetResult(*tweet)

	ts.statsCollector.Add(j.WorkerID, stats.TwitterTweets, 1)
	return &tweetResult, nil
}

// GetTweetReplies retrieves replies to a tweet.
//
// It takes a base directory, a tweet ID and a cursor as parameters,
// and returns a slice of pointers to TweetResult and an error.
// It increments the TwitterScrapes and TwitterTweets stats counters.
//
// If the scraper fails, it calls handleError with the error and the
// account, and returns the error.
func (ts *TwitterScraper) GetTweetReplies(j types.Job, baseDir, tweetID string, cursor string) ([]TweetResult, error) {
	scraper, account, _, err := ts.getAuthenticatedScraper(j, baseDir, TwitterScraperType)
	if err != nil {
		return nil, err
	}

	ts.statsCollector.Add(j.WorkerID, stats.TwitterScrapes, 1)
	var replies []TweetResult
	tweets, threadCursor, err := scraper.GetTweetReplies(tweetID, cursor)

	for i, tweet := range tweets {
		if err != nil {
			_ = ts.handleError(j, err, account)
			return nil, err
		}

		newTweetResult := ts.convertTwitterScraperTweetToTweetResult(*tweet)
		newTweetResult.ThreadCursor.Cursor = threadCursor[i].Cursor
		newTweetResult.ThreadCursor.CursorType = threadCursor[i].CursorType
		newTweetResult.ThreadCursor.FocalTweetID = threadCursor[i].FocalTweetID
		newTweetResult.ThreadCursor.ThreadID = threadCursor[i].ThreadID
		newTweetResult.Error = err

		replies = append(replies, newTweetResult)

	}

	ts.statsCollector.Add(j.WorkerID, stats.TwitterTweets, uint(len(replies)))
	return replies, nil
}

// GetTweetRetweeters retrieves the retweeters of a tweet.
//
// It takes a base directory, a tweet ID, a count and a cursor as parameters,
// and returns a slice of pointers to twitterscraper.Profile and an error.
// It increments the TwitterScrapes and TwitterProfiles stats counters.
//
// If the scraper fails, it calls handleError with the error and the
// account, and returns the error.
func (ts *TwitterScraper) GetTweetRetweeters(j types.Job, baseDir, tweetID string, count int, cursor string) ([]*twitterscraper.Profile, error) {
	scraper, account, _, err := ts.getAuthenticatedScraper(j, baseDir, TwitterScraperType)
	if err != nil {
		return nil, err
	}

	ts.statsCollector.Add(j.WorkerID, stats.TwitterScrapes, 1)
	retweeters, _, err := scraper.GetTweetRetweeters(tweetID, count, cursor)
	if err != nil {
		_ = ts.handleError(j, err, account)
		return nil, err
	}

	ts.statsCollector.Add(j.WorkerID, stats.TwitterProfiles, uint(len(retweeters)))
	return retweeters, nil
}

// GetUserTweets retrieves the tweets of a user.
//
// It takes a base directory, a username, a count and a cursor as parameters,
// and returns a slice of pointers to TweetResult, a next cursor string and an error.
// It increments the TwitterScrapes and TwitterTweets stats counters.
//
// If the cursor is empty, it uses the streaming method to retrieve tweets
// without a cursor. Otherwise, it uses the fetch method with the given cursor.
// If the streaming method is used, it sets the next cursor to the last tweet's
// ID if available. If the fetch method is used, the next cursor is set to the
// cursor returned by the fetch method.
func (ts *TwitterScraper) GetUserTweets(j types.Job, baseDir, username string, count int, cursor string) ([]TweetResult, string, error) {
	scraper, account, _, err := ts.getAuthenticatedScraper(j, baseDir, TwitterScraperType)
	if err != nil {
		return nil, "", err
	}

	ts.statsCollector.Add(j.WorkerID, stats.TwitterScrapes, 1)

	var tweets []TweetResult
	var nextCursor string

	if cursor != "" {
		// Use fetch method with cursor
		fetchedTweets, fetchCursor, err := scraper.FetchTweets(username, count, cursor)
		if err != nil {
			_ = ts.handleError(j, err, account)
			return nil, "", err
		}

		for _, tweet := range fetchedTweets {
			newTweetResult := ts.convertTwitterScraperTweetToTweetResult(*tweet)
			tweets = append(tweets, newTweetResult)
		}
		nextCursor = fetchCursor
	} else {
		// Use streaming method without cursor
		for tweet := range scraper.GetTweets(context.Background(), username, count) {
			if tweet.Error != nil {
				_ = ts.handleError(j, tweet.Error, account)
				return nil, "", tweet.Error
			}
			newTweetResult := ts.convertTwitterScraperTweetToTweetResult(tweet.Tweet)
			tweets = append(tweets, newTweetResult)
		}

		// Set next cursor to last tweet's ID if available
		if len(tweets) > 0 {
			nextCursor = strconv.FormatInt(tweets[len(tweets)-1].ID, 10)
		}
	}

	ts.statsCollector.Add(j.WorkerID, stats.TwitterTweets, uint(len(tweets)))
	return tweets, nextCursor, nil
}

func (ts *TwitterScraper) GetUserMedia(j types.Job, baseDir, username string, count int, cursor string) ([]TweetResult, string, error) {
	scraper, account, _, err := ts.getAuthenticatedScraper(j, baseDir, TwitterScraperType)
	if err != nil {
		return nil, "", err
	}

	ts.statsCollector.Add(j.WorkerID, stats.TwitterScrapes, 1)

	var media []TweetResult
	var nextCursor string

	if cursor != "" {
		// Use fetch method with cursor
		fetchedTweets, fetchCursor, err := scraper.FetchTweetsAndReplies(username, count, cursor)
		if err != nil {
			_ = ts.handleError(j, err, account)
			return nil, "", err
		}

		for _, tweet := range fetchedTweets {
			if len(tweet.Photos) > 0 || len(tweet.Videos) > 0 {
				newTweetResult := ts.convertTwitterScraperTweetToTweetResult(*tweet)
				media = append(media, newTweetResult)
			}
		}
		nextCursor = fetchCursor
	} else {
		// Use streaming method without cursor
		for tweet := range scraper.GetTweetsAndReplies(context.Background(), username, count) {
			if tweet.Error != nil {
				if ts.handleError(j, tweet.Error, account) {
					return nil, "", tweet.Error
				}
				continue
			}
			if len(tweet.Tweet.Photos) > 0 || len(tweet.Tweet.Videos) > 0 {
				newTweetResult := ts.convertTwitterScraperTweetToTweetResult(tweet.Tweet)
				media = append(media, newTweetResult)
				//media = append(media, &TweetResult{Tweet: &tweet.Tweet})
			}
		}

		// Set next cursor to last tweet's ID if available
		if len(media) > 0 {
			nextCursor = strconv.FormatInt(media[len(media)-1].ID, 10)
		}
	}

	ts.statsCollector.Add(j.WorkerID, stats.TwitterOther, uint(len(media)))
	return media, nextCursor, nil
}

func (ts *TwitterScraper) GetHomeTweets(j types.Job, baseDir string, count int, cursor string) ([]TweetResult, string, error) {
	scraper, account, _, err := ts.getAuthenticatedScraper(j, baseDir, TwitterScraperType)
	if err != nil {
		return nil, "", err
	}

	ts.statsCollector.Add(j.WorkerID, stats.TwitterScrapes, 1)

	var tweets []TweetResult
	var nextCursor string

	if cursor != "" {
		// Use fetch method with cursor
		fetchedTweets, fetchCursor, err := scraper.FetchHomeTweets(count, cursor)
		if err != nil {
			_ = ts.handleError(j, err, account)
			return nil, "", err
		}

		for _, tweet := range fetchedTweets {
			newTweetResult := ts.convertTwitterScraperTweetToTweetResult(*tweet)
			tweets = append(tweets, newTweetResult)
			//tweets = append(tweets, &TweetResult{Tweet: tweet})
		}
		nextCursor = fetchCursor
	} else {
		// Use streaming method without cursor
		for tweet := range scraper.GetHomeTweets(context.Background(), count) {
			if tweet.Error != nil {
				_ = ts.handleError(j, tweet.Error, account)
				return nil, "", tweet.Error
			}
			newTweetResult := ts.convertTwitterScraperTweetToTweetResult(tweet.Tweet)
			tweets = append(tweets, newTweetResult)
			//tweets = append(tweets, &TweetResult{Tweet: &tweet.Tweet})
			if len(tweets) >= count {
				break
			}
		}

		// Set next cursor to last tweet's ID if available
		if len(tweets) > 0 {
			nextCursor = strconv.FormatInt(tweets[len(tweets)-1].ID, 10)
		}
	}

	ts.statsCollector.Add(j.WorkerID, stats.TwitterTweets, uint(len(tweets)))
	return tweets, nextCursor, nil
}

func (ts *TwitterScraper) GetForYouTweets(j types.Job, baseDir string, count int, cursor string) ([]TweetResult, string, error) {
	scraper, account, _, err := ts.getAuthenticatedScraper(j, baseDir, TwitterScraperType)
	if err != nil {
		return nil, "", err
	}

	ts.statsCollector.Add(j.WorkerID, stats.TwitterScrapes, 1)

	var tweets []TweetResult
	var nextCursor string

	if cursor != "" {
		// Use fetch method with cursor
		fetchedTweets, fetchCursor, err := scraper.FetchForYouTweets(count, cursor)
		if err != nil {
			_ = ts.handleError(j, err, account)
			return nil, "", err
		}

		for _, tweet := range fetchedTweets {
			newTweetResult := ts.convertTwitterScraperTweetToTweetResult(*tweet)
			tweets = append(tweets, newTweetResult)
			//tweets = append(tweets, &TweetResult{Tweet: tweet})
		}
		nextCursor = fetchCursor
	} else {
		// Use streaming method without cursor
		for tweet := range scraper.GetForYouTweets(context.Background(), count) {
			if tweet.Error != nil {
				_ = ts.handleError(j, tweet.Error, account)
				return nil, "", tweet.Error
			}
			newTweetResult := ts.convertTwitterScraperTweetToTweetResult(tweet.Tweet)
			tweets = append(tweets, newTweetResult)
			//tweets = append(tweets, &TweetResult{Tweet: &tweet.Tweet})
			if len(tweets) >= count {
				break
			}
		}

		// Set next cursor to last tweet's ID if available
		if len(tweets) > 0 {
			nextCursor = strconv.FormatInt(tweets[len(tweets)-1].ID, 10)
		}
	}

	ts.statsCollector.Add(j.WorkerID, stats.TwitterTweets, uint(len(tweets)))
	return tweets, nextCursor, nil
}

// GetBookmarks retrieves the bookmarks of a user.
//
// It takes a base directory, a count and a cursor as parameters,
// and returns a slice of pointers to TweetResult and an error.
// It increments the TwitterScrapes and TwitterTweets stats counters.
//
// If the scraper fails, it calls handleError with the error and the
// account, and returns the error.
func (ts *TwitterScraper) GetBookmarks(j types.Job, baseDir string, count int, cursor string) ([]TweetResult, string, error) {
	scraper, account, _, err := ts.getAuthenticatedScraper(j, baseDir, TwitterScraperType)
	if err != nil {
		return nil, "", err
	}

	ts.statsCollector.Add(j.WorkerID, stats.TwitterScrapes, 1)
	var bookmarks []TweetResult

	ctx := context.Background()
	// Convert cursor to integer if it's not empty
	var cursorInt int = 0
	if cursor != "" {
		var err error
		cursorInt, err = strconv.Atoi(cursor)
		if err != nil {
			logrus.Warnf("Invalid cursor value '%s', using default: %v", cursor, err)
		}
	}
	for tweet := range scraper.GetBookmarks(ctx, cursorInt) {
		if tweet.Error != nil {
			_ = ts.handleError(j, tweet.Error, account)
			return nil, "", tweet.Error
		}

		if len(bookmarks) >= count {
			break
		}

		newTweetResult := ts.convertTwitterScraperTweetToTweetResult(tweet.Tweet)
		bookmarks = append(bookmarks, newTweetResult)
	}

	var nextCursor string
	if len(bookmarks) > 0 {
		nextCursor = bookmarks[len(bookmarks)-1].TweetID
	}

	ts.statsCollector.Add(j.WorkerID, stats.TwitterTweets, uint(len(bookmarks)))
	return bookmarks, nextCursor, nil
}

func (ts *TwitterScraper) GetProfileByID(j types.Job, baseDir, userID string) (*twitterscraper.Profile, error) {
	scraper, account, _, err := ts.getAuthenticatedScraper(j, baseDir, TwitterScraperType)
	if err != nil {
		return nil, err
	}

	ts.statsCollector.Add(j.WorkerID, stats.TwitterScrapes, 1)
	profile, err := scraper.GetProfileByID(userID)
	if err != nil {
		_ = ts.handleError(j, err, account)
		return nil, err
	}

	ts.statsCollector.Add(j.WorkerID, stats.TwitterProfiles, 1)
	return &profile, nil
}

func (ts *TwitterScraper) SearchProfile(j types.Job, query string, count int) ([]*twitterscraper.ProfileResult, error) {
	scraper, _, _, err := ts.getAuthenticatedScraper(j, ts.configuration.DataDir, TwitterScraperType)
	if err != nil {
		return nil, err
	}

	ts.statsCollector.Add(j.WorkerID, stats.TwitterScrapes, 1)
	var profiles []*twitterscraper.ProfileResult
	for profile := range scraper.SearchProfiles(context.Background(), query, count) {
		if len(profiles) >= count {
			break
		}

		profiles = append(profiles, profile)
	}

	ts.statsCollector.Add(j.WorkerID, stats.TwitterProfiles, uint(len(profiles)))
	return profiles, nil
}

func (ts *TwitterScraper) GetTrends(j types.Job, baseDir string) ([]string, error) {
	scraper, account, _, err := ts.getAuthenticatedScraper(j, baseDir, TwitterScraperType)
	if err != nil {
		return nil, err
	}

	ts.statsCollector.Add(j.WorkerID, stats.TwitterScrapes, 1)
	trends, err := scraper.GetTrends()
	if err != nil {
		_ = ts.handleError(j, err, account)
		return nil, err
	}

	// TODO: Should this be the number of topics, or 1 ?
	ts.statsCollector.Add(j.WorkerID, stats.TwitterOther, uint(len(trends)))
	return trends, nil
}

func (ts *TwitterScraper) GetFollowers(j types.Job, baseDir, user string, count int, cursor string) ([]*twitterscraper.Profile, string, error) {
	scraper, account, _, err := ts.getAuthenticatedScraper(j, baseDir, TwitterScraperType)
	if err != nil {
		return nil, "", err
	}

	ts.statsCollector.Add(j.WorkerID, stats.TwitterScrapes, 1)
	followers, nextCursor, err := scraper.FetchFollowers(user, count, cursor)
	if err != nil {
		_ = ts.handleError(j, err, account)
		return nil, "", err
	}

	ts.statsCollector.Add(j.WorkerID, stats.TwitterProfiles, uint(len(followers)))
	return followers, nextCursor, nil
}

func (ts *TwitterScraper) GetFollowing(j types.Job, baseDir, username string, count int) ([]*twitterscraper.Profile, error) {
	// get the authenticated scraper
	scraper, account, _, err := ts.getAuthenticatedScraper(j, baseDir, TwitterScraperType)
	if err != nil {
		return nil, err
	}

	ts.statsCollector.Add(j.WorkerID, stats.TwitterScrapes, 1)
	following, errString, _ := scraper.FetchFollowing(username, count, "")
	if errString != "" {
		err := fmt.Errorf("error fetching following: %s", errString)
		_ = ts.handleError(j, err, account)
		return nil, err
	}

	ts.statsCollector.Add(j.WorkerID, stats.TwitterProfiles, uint(len(following)))
	return following, nil
}

func (ts *TwitterScraper) GetSpace(j types.Job, baseDir, spaceID string) (*twitterscraper.Space, error) {
	// get the authenticated scraper
	scraper, account, _, err := ts.getAuthenticatedScraper(j, baseDir, TwitterScraperType)
	if err != nil {
		return nil, err
	}

	ts.statsCollector.Add(j.WorkerID, stats.TwitterScrapes, 1)
	space, err := scraper.GetSpace(spaceID)
	if err != nil {
		_ = ts.handleError(j, err, account)
		return nil, err
	}

	ts.statsCollector.Add(j.WorkerID, stats.TwitterOther, 1)
	return space, nil
}

// Job type constants for Twitter scrapers
const (
	// TwitterScraperType is the original Twitter scraper that can use either credentials or API keys
	TwitterScraperType = "twitter-scraper"
	// TwitterCredentialScraperType is specifically for scraping with Twitter credentials only
	TwitterCredentialScraperType = "twitter-credential-scraper"
	// TwitterApiScraperType is specifically for scraping with Twitter API keys only
	TwitterApiScraperType = "twitter-api-scraper"
)

type TwitterScraper struct {
	configuration  TwitterScraperConfiguration
	accountManager *twitter.TwitterAccountManager
	statsCollector *stats.StatsCollector
	capabilities   map[string]bool // Map of supported search types
}

type TwitterScraperConfiguration struct {
	Accounts []string `json:"twitter_accounts"`
	ApiKeys  []string `json:"twitter_api_keys"`
	DataDir  string   `json:"data_dir"`
}

type TwitterScraperArgs struct {
	SearchType string `json:"type"`
	Query      string `json:"query"`
	Count      int    `json:"count"`
	MaxResults int    `json:"max_results"`
	NextCursor string `json:"next_cursor"`
}

func NewTwitterScraper(jc types.JobConfiguration, c *stats.StatsCollector) *TwitterScraper {
	config := TwitterScraperConfiguration{}
	jc.Unmarshal(&config)

	accounts := parseAccounts(config.Accounts)
	apiKeys := parseApiKeys(config.ApiKeys)
	accountManager := twitter.NewTwitterAccountManager(accounts, apiKeys)
	accountManager.DetectAllApiKeyTypes()

	return &TwitterScraper{
		configuration:  config,
		accountManager: accountManager,
		statsCollector: c,
		capabilities: map[string]bool{
			"searchbyquery":       true,
			"searchbyfullarchive": true,
			"searchbyprofile":     true,
			"searchfollowers":     true,
			"getbyid":             true,
			"getreplies":          true,
			"getretweeters":       true,
			"gettweets":           true,
			"getmedia":            true,
			"gethometweets":       true,
			"getforyoutweets":     true,
			"getbookmarks":        true,
			"getprofilebyid":      true,
			"gettrends":           true,
			"getfollowing":        true,
			"getfollowers":        true,
			"getspace":            true,
		},
	}
}

// TwitterScrapeStrategy defines the interface for scrape strategy
// Each job type (credential, api, default) implements this
type TwitterScrapeStrategy interface {
	Execute(j types.Job, ts *TwitterScraper, args *TwitterScraperArgs) (types.JobResult, error)
}

// Factory for strategy
func getScrapeStrategy(jobType string) TwitterScrapeStrategy {
	switch jobType {
	case TwitterCredentialScraperType:
		return &CredentialScrapeStrategy{}
	case TwitterApiScraperType:
		return &ApiKeyScrapeStrategy{}
	default:
		return &DefaultScrapeStrategy{}
	}
}

// Credential-only
type CredentialScrapeStrategy struct{}

<<<<<<< HEAD
func (s *CredentialScrapeStrategy) Execute(ts *TwitterScraper, args *TwitterScraperArgs) (types.JobResult, error) {
=======
func (s *CredentialScrapeStrategy) Execute(j types.Job, ts *TwitterScraper, args *TwitterScraperArgs) (types.JobResult, error) {
>>>>>>> bc731182
	switch strings.ToLower(args.SearchType) {
	case "searchbyquery":
		tweets, err := ts.scrapeTweetsByQueryWithCredentials(j, ts.configuration.DataDir, args.Query, args.MaxResults)
		if err != nil {
			return types.JobResult{Error: err.Error()}, err
		}
		dat, err := json.Marshal(tweets)
		return types.JobResult{Data: dat}, err
	case "searchbyfullarchive":
		logrus.Warn("Full archive search with credential-only implementation may have limited results")
		tweets, err := ts.scrapeTweetsByQueryWithCredentials(j, ts.configuration.DataDir, args.Query, args.MaxResults)
		if err != nil {
			return types.JobResult{Error: err.Error()}, err
		}
		dat, err := json.Marshal(tweets)
		return types.JobResult{Data: dat}, err
	default:
		return defaultStrategyFallback(j, ts, args)
	}
}

// API key-only
type ApiKeyScrapeStrategy struct{}

<<<<<<< HEAD
func (s *ApiKeyScrapeStrategy) Execute(ts *TwitterScraper, args *TwitterScraperArgs) (types.JobResult, error) {
=======
func (s *ApiKeyScrapeStrategy) Execute(j types.Job, ts *TwitterScraper, args *TwitterScraperArgs) (types.JobResult, error) {
>>>>>>> bc731182
	switch strings.ToLower(args.SearchType) {
	case "searchbyquery":
		tweets, err := ts.scrapeTweetsByQueryWithApiKey(j, twitterx.TweetsSearchRecent, ts.configuration.DataDir, args.Query, args.MaxResults)
		if err != nil {
			return types.JobResult{Error: err.Error()}, err
		}
		dat, err := json.Marshal(tweets)
		return types.JobResult{Data: dat}, err
	case "searchbyfullarchive":
		tweets, err := ts.scrapeTweetsByQueryWithApiKey(j, twitterx.TweetsAll, ts.configuration.DataDir, args.Query, args.MaxResults)
		if err != nil {
			return types.JobResult{Error: err.Error()}, err
		}
		dat, err := json.Marshal(tweets)
		return types.JobResult{Data: dat}, err
	default:
		return defaultStrategyFallback(j, ts, args)
	}
}

// Default (legacy, prefers credentials if both present)
type DefaultScrapeStrategy struct{}

<<<<<<< HEAD
func (s *DefaultScrapeStrategy) Execute(ts *TwitterScraper, args *TwitterScraperArgs) (types.JobResult, error) {
=======
func (s *DefaultScrapeStrategy) Execute(j types.Job, ts *TwitterScraper, args *TwitterScraperArgs) (types.JobResult, error) {
>>>>>>> bc731182
	switch strings.ToLower(args.SearchType) {
	case "searchbyquery":
		tweets, err := ts.ScrapeTweetsByRecentSearchQuery(j, ts.configuration.DataDir, args.Query, args.MaxResults)
		if err != nil {
			return types.JobResult{Error: err.Error()}, err
		}
		dat, err := json.Marshal(tweets)
		return types.JobResult{Data: dat}, err
	case "searchbyfullarchive":
		tweets, err := ts.ScrapeTweetsByFullArchiveSearchQuery(j, ts.configuration.DataDir, args.Query, args.MaxResults)
		if err != nil {
			return types.JobResult{Error: err.Error()}, err
		}
		dat, err := json.Marshal(tweets)
		return types.JobResult{Data: dat}, err
	default:
		return defaultStrategyFallback(j, ts, args)
	}
}

// fallback for all strategies for non-query types
func defaultStrategyFallback(j types.Job, ts *TwitterScraper, args *TwitterScraperArgs) (types.JobResult, error) {
	switch strings.ToLower(args.SearchType) {
	case "searchbyprofile":
		profile, err := ts.ScrapeTweetsProfile(j, ts.configuration.DataDir, args.Query)
		if err != nil {
			return types.JobResult{Error: err.Error()}, err
		}
		dat, err := json.Marshal(profile)
		return types.JobResult{Data: dat}, err
	case "searchfollowers":
		followers, err := ts.ScrapeFollowersForProfile(j, ts.configuration.DataDir, args.Query, args.Count)
		if err != nil {
			return types.JobResult{Error: err.Error()}, err
		}
		dat, err := json.Marshal(followers)
		return types.JobResult{Data: dat}, err
	case "getbyid":
		tweet, err := ts.ScrapeTweetByID(j, ts.configuration.DataDir, args.Query)
		if err != nil {
			return types.JobResult{Error: err.Error()}, err
		}
		dat, err := json.Marshal(tweet)
		return types.JobResult{Data: dat}, err
	case "getreplies":
		replies, err := ts.GetTweetReplies(j, ts.configuration.DataDir, args.Query, "")
		if err != nil {
			return types.JobResult{Error: err.Error()}, err
		}
		dat, err := json.Marshal(replies)
		return types.JobResult{Data: dat}, err
	case "getretweeters":
		retweeters, err := ts.GetTweetRetweeters(j, ts.configuration.DataDir, args.Query, args.Count, "")
		if err != nil {
			return types.JobResult{Error: err.Error()}, err
		}
		dat, err := json.Marshal(retweeters)
		return types.JobResult{Data: dat}, err
	case "gettweets":
		tweets, nextCursor, err := ts.GetUserTweets(j, ts.configuration.DataDir, args.Query, args.Count, args.NextCursor)
		if err != nil {
			return types.JobResult{Error: err.Error()}, err
		}
		dat, err := json.Marshal(tweets)
		return types.JobResult{Data: dat, NextCursor: nextCursor}, err
	case "getmedia":
		media, nextCursor, err := ts.GetUserMedia(j, ts.configuration.DataDir, args.Query, args.Count, args.NextCursor)
		if err != nil {
			return types.JobResult{Error: err.Error()}, err
		}
		dat, err := json.Marshal(media)
		return types.JobResult{Data: dat, NextCursor: nextCursor}, err
	case "gethometweets":
		tweets, nextCursor, err := ts.GetHomeTweets(j, ts.configuration.DataDir, args.Count, args.NextCursor)
		if err != nil {
			return types.JobResult{Error: err.Error()}, err
		}
		dat, err := json.Marshal(tweets)
		return types.JobResult{Data: dat, NextCursor: nextCursor}, err
	case "getforyoutweets":
		tweets, nextCursor, err := ts.GetForYouTweets(j, ts.configuration.DataDir, args.Count, args.NextCursor)
		if err != nil {
			return types.JobResult{Error: err.Error()}, err
		}
		dat, err := json.Marshal(tweets)
		return types.JobResult{Data: dat, NextCursor: nextCursor}, err
	case "getbookmarks":
		bookmarks, nextCursor, err := ts.GetBookmarks(j, ts.configuration.DataDir, args.Count, args.NextCursor)
		if err != nil {
			return types.JobResult{Error: err.Error()}, err
		}
		dat, err := json.Marshal(bookmarks)
		return types.JobResult{Data: dat, NextCursor: nextCursor}, err
	case "getprofilebyid":
		profile, err := ts.GetProfileByID(j, ts.configuration.DataDir, args.Query)
		if err != nil {
			return types.JobResult{Error: err.Error()}, err
		}
		dat, err := json.Marshal(profile)
		return types.JobResult{Data: dat}, err
	case "gettrends":
		trends, err := ts.GetTrends(j, ts.configuration.DataDir)
		if err != nil {
			return types.JobResult{Error: err.Error()}, err
		}
		dat, err := json.Marshal(trends)
		return types.JobResult{Data: dat}, err
	case "getfollowing":
		following, err := ts.GetFollowing(j, ts.configuration.DataDir, args.Query, args.Count)
		if err != nil {
			return types.JobResult{Error: err.Error()}, err
		}
		dat, err := json.Marshal(following)
		return types.JobResult{Data: dat}, err
	case "getfollowers":
		followers, nextCursor, err := ts.GetFollowers(j, ts.configuration.DataDir, args.Query, args.Count, "")
		if err != nil {
			return types.JobResult{Error: err.Error()}, err
		}
		dat, err := json.Marshal(followers)
		return types.JobResult{Data: dat, NextCursor: nextCursor}, err
	case "getspace":
		space, err := ts.GetSpace(j, ts.configuration.DataDir, args.Query)
		if err != nil {
			return types.JobResult{Error: err.Error()}, err
		}
		dat, err := json.Marshal(space)
		return types.JobResult{Data: dat}, err
	}
	return types.JobResult{Error: "invalid search type"}, fmt.Errorf("invalid search type")
}

func (ts *TwitterScraper) ExecuteJob(j types.Job) (types.JobResult, error) {
	args := &TwitterScraperArgs{}
	j.Arguments.Unmarshal(args)
	strategy := getScrapeStrategy(j.Type)
	return strategy.Execute(j, ts, args)
}

func (ts *TwitterScraper) FetchHomeTweets(j types.Job, baseDir string, count int, cursor string) ([]*twitterscraper.Tweet, string, error) {
	scraper, account, _, err := ts.getAuthenticatedScraper(j, baseDir, TwitterScraperType)
	if err != nil {
		return nil, "", err
	}

	ts.statsCollector.Add(j.WorkerID, stats.TwitterScrapes, 1)
	tweets, nextCursor, err := scraper.FetchHomeTweets(count, cursor)
	if err != nil {
		_ = ts.handleError(j, err, account)
		return nil, "", err
	}

	ts.statsCollector.Add(j.WorkerID, stats.TwitterTweets, uint(len(tweets)))
	return tweets, nextCursor, nil
}

func (ts *TwitterScraper) FetchForYouTweets(j types.Job, baseDir string, count int, cursor string) ([]*twitterscraper.Tweet, string, error) {
	scraper, account, _, err := ts.getAuthenticatedScraper(j, baseDir, TwitterScraperType)
	if err != nil {
		return nil, "", err
	}

	ts.statsCollector.Add(j.WorkerID, stats.TwitterScrapes, 1)
	tweets, nextCursor, err := scraper.FetchForYouTweets(count, cursor)
	if err != nil {
		_ = ts.handleError(j, err, account)
		return nil, "", err
	}

	ts.statsCollector.Add(j.WorkerID, stats.TwitterTweets, uint(len(tweets)))
	return tweets, nextCursor, nil
}<|MERGE_RESOLUTION|>--- conflicted
+++ resolved
@@ -471,12 +471,8 @@
 		return nil, err
 	}
 
-<<<<<<< HEAD
-	ts.statsCollector.Add(stats.TwitterScrapes, 1)
-=======
 	ts.statsCollector.Add(j.WorkerID, stats.TwitterScrapes, 1)
 	var tweets []*TweetResult
->>>>>>> bc731182
 
 	// If full archive search is requested, ensure key is elevated
 	if baseQueryEndpoint == twitterx.TweetsAll && apiKey.Type == "base" {
@@ -1123,12 +1119,7 @@
 
 // Credential-only
 type CredentialScrapeStrategy struct{}
-
-<<<<<<< HEAD
-func (s *CredentialScrapeStrategy) Execute(ts *TwitterScraper, args *TwitterScraperArgs) (types.JobResult, error) {
-=======
 func (s *CredentialScrapeStrategy) Execute(j types.Job, ts *TwitterScraper, args *TwitterScraperArgs) (types.JobResult, error) {
->>>>>>> bc731182
 	switch strings.ToLower(args.SearchType) {
 	case "searchbyquery":
 		tweets, err := ts.scrapeTweetsByQueryWithCredentials(j, ts.configuration.DataDir, args.Query, args.MaxResults)
@@ -1152,12 +1143,7 @@
 
 // API key-only
 type ApiKeyScrapeStrategy struct{}
-
-<<<<<<< HEAD
-func (s *ApiKeyScrapeStrategy) Execute(ts *TwitterScraper, args *TwitterScraperArgs) (types.JobResult, error) {
-=======
 func (s *ApiKeyScrapeStrategy) Execute(j types.Job, ts *TwitterScraper, args *TwitterScraperArgs) (types.JobResult, error) {
->>>>>>> bc731182
 	switch strings.ToLower(args.SearchType) {
 	case "searchbyquery":
 		tweets, err := ts.scrapeTweetsByQueryWithApiKey(j, twitterx.TweetsSearchRecent, ts.configuration.DataDir, args.Query, args.MaxResults)
@@ -1180,12 +1166,7 @@
 
 // Default (legacy, prefers credentials if both present)
 type DefaultScrapeStrategy struct{}
-
-<<<<<<< HEAD
-func (s *DefaultScrapeStrategy) Execute(ts *TwitterScraper, args *TwitterScraperArgs) (types.JobResult, error) {
-=======
 func (s *DefaultScrapeStrategy) Execute(j types.Job, ts *TwitterScraper, args *TwitterScraperArgs) (types.JobResult, error) {
->>>>>>> bc731182
 	switch strings.ToLower(args.SearchType) {
 	case "searchbyquery":
 		tweets, err := ts.ScrapeTweetsByRecentSearchQuery(j, ts.configuration.DataDir, args.Query, args.MaxResults)

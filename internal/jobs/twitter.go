package jobs

import (
	"context"
	"encoding/json"
	"fmt"
<<<<<<< HEAD
	"github.com/masa-finance/tee-types/args"
	teetypes "github.com/masa-finance/tee-types/types"
=======
	"golang.org/x/exp/slices"
>>>>>>> 72f6559e
	"os"
	"strconv"
	"strings"
	"time"

	"github.com/masa-finance/tee-worker/internal/jobs/twitterx"
	"github.com/masa-finance/tee-worker/pkg/client"

	twitterscraper "github.com/imperatrona/twitter-scraper"
	"github.com/masa-finance/tee-worker/api/types"
	"github.com/masa-finance/tee-worker/internal/jobs/stats"
	"github.com/masa-finance/tee-worker/internal/jobs/twitter"

	"github.com/sirupsen/logrus"
)

<<<<<<< HEAD
func (ts *TwitterScraper) convertTwitterScraperTweetToTweetResult(tweet twitterscraper.Tweet) teetypes.TweetResult {
=======
type TweetResult struct {
	ID             int64 `json:"id"`
	TweetID        string
	ConversationID string
	UserID         string
	Text           string
	CreatedAt      time.Time
	Timestamp      int64

	ThreadCursor struct {
		FocalTweetID string
		ThreadID     string
		Cursor       string
		CursorType   string
	}
	IsQuoted     bool
	IsPin        bool
	IsReply      bool
	IsRetweet    bool
	IsSelfThread bool
	Likes        int
	Hashtags     []string
	HTML         string
	Replies      int
	Retweets     int
	URLs         []string
	Username     string

	Photos []Photo

	// Video type.
	Videos []Video

	RetweetedStatusID string
	Views             int
	SensitiveContent  bool

	// from twitterx
	AuthorID          string
	PublicMetrics     PublicMetrics
	PossiblySensitive bool
	Lang              string
	NewestID          string
	OldestID          string
	ResultCount       int

	Error error
}

type PublicMetrics struct {
	RetweetCount    int
	ReplyCount      int
	LikeCount       int
	QuoteCount      int
	BookmarkCount   int
	ImpressionCount int
}
type Photo struct {
	ID  string
	URL string
}

type Video struct {
	ID      string
	Preview string
	URL     string
	HLSURL  string
}

func (ts *TwitterScraper) convertTwitterScraperTweetToTweetResult(tweet twitterscraper.Tweet) *TweetResult {
>>>>>>> 72f6559e

	id, err := strconv.ParseInt(tweet.ID, 10, 64)
	if err != nil {
		logrus.Warnf("failed to convert tweet ID to int64: %s", tweet.ID)
		id = 0 // set to 0 if conversion fails
	}

	// int64 timestamp to time.Time
	createdAt := time.Unix(tweet.Timestamp, 0).UTC()

	logrus.Info("Tweet ID: ", id)
<<<<<<< HEAD
	return teetypes.TweetResult{
=======
	return &TweetResult{
>>>>>>> 72f6559e
		ID:             id,
		TweetID:        tweet.ID,
		ConversationID: tweet.ConversationID,
		UserID:         tweet.UserID,
		Text:           tweet.Text,
		CreatedAt:      createdAt,
		Timestamp:      tweet.Timestamp,
		IsQuoted:       tweet.IsQuoted,
		IsPin:          tweet.IsPin,
		IsReply:        tweet.IsPin,
		IsRetweet:      tweet.IsRetweet,
		IsSelfThread:   tweet.IsSelfThread,
		Likes:          tweet.Likes,
		Hashtags:       tweet.Hashtags,
		HTML:           tweet.HTML,
		Replies:        tweet.Replies,
		Retweets:       tweet.Retweets,
		URLs:           tweet.URLs,
		Username:       tweet.Username,
		Photos: func() []teetypes.Photo {
			var photos []teetypes.Photo
			for _, photo := range tweet.Photos {
				photos = append(photos, teetypes.Photo{
					ID:  photo.ID,
					URL: photo.URL,
				})
			}
			return photos
		}(),
		Videos: func() []teetypes.Video {
			var videos []teetypes.Video
			for _, video := range tweet.Videos {
				videos = append(videos, teetypes.Video{
					ID:      video.ID,
					Preview: video.Preview,
					URL:     video.URL,
					HLSURL:  video.HLSURL,
				})
			}
			return videos
		}(),
		RetweetedStatusID: tweet.RetweetedStatusID,
		Views:             tweet.Views,
		SensitiveContent:  tweet.SensitiveContent,
	}
}

func parseAccounts(accountPairs []string) []*twitter.TwitterAccount {
	return filterMap(accountPairs, func(pair string) (*twitter.TwitterAccount, bool) {
		credentials := strings.Split(pair, ":")
		if len(credentials) != 2 {
			logrus.Warnf("invalid account credentials: %s", pair)
			return nil, false
		}
		return &twitter.TwitterAccount{
			Username: strings.TrimSpace(credentials[0]),
			Password: strings.TrimSpace(credentials[1]),
		}, true
	})
}

func parseApiKeys(apiKeys []string) []*twitter.TwitterApiKey {
	return filterMap(apiKeys, func(key string) (*twitter.TwitterApiKey, bool) {
		return &twitter.TwitterApiKey{
			Key: strings.TrimSpace(key),
		}, true
	})
}

func (ts *TwitterScraper) getAuthenticatedScraper(j types.Job, baseDir string, jobType string) (*twitter.Scraper, *twitter.TwitterAccount, *twitter.TwitterApiKey, error) {
	// If baseDir is empty, use the default data directory
	if baseDir == "" {
		baseDir = ts.configuration.DataDir
	}

	var account *twitter.TwitterAccount
	var apiKey *twitter.TwitterApiKey
	var scraper *twitter.Scraper

	// Select authentication method based on job type
	switch jobType {
	case TwitterCredentialScraperType:
		// Only use credentials
		account = ts.accountManager.GetNextAccount()
		if account == nil {
			ts.statsCollector.Add(j.WorkerID, stats.TwitterAuthErrors, 1)
			return nil, nil, nil, fmt.Errorf("no Twitter credentials available for credential-based scraping")
		}
	case TwitterApiScraperType:
		// Only use API keys
		apiKey = ts.accountManager.GetNextApiKey()
		if apiKey == nil {
			ts.statsCollector.Add(j.WorkerID, stats.TwitterAuthErrors, 1)
			return nil, nil, nil, fmt.Errorf("no Twitter API keys available for API-based scraping")
		}
	default:
		logrus.Debug("Using standard Twitter scraper - prefer credentials if available")
		// Standard Twitter scraper - prefer credentials if available
		account = ts.accountManager.GetNextAccount()
		// Only get API key if no credential is available
		if account == nil {
			apiKey = ts.accountManager.GetNextApiKey()
			if apiKey == nil {
				ts.statsCollector.Add(j.WorkerID, stats.TwitterAuthErrors, 1)
				return nil, nil, nil, fmt.Errorf("no Twitter accounts or API keys available")
			}
		}
	}

	// Initialize the scraper if credentials are available
	if account != nil {
		authConfig := twitter.AuthConfig{
			Account:               account,
			BaseDir:               baseDir,
			SkipLoginVerification: ts.configuration.SkipLoginVerification,
		}

		scraper = twitter.NewScraper(authConfig)
		if scraper == nil {
			ts.statsCollector.Add(j.WorkerID, stats.TwitterAuthErrors, 1)
			logrus.Errorf("Authentication failed for %s", account.Username)
			return nil, account, nil, fmt.Errorf("twitter authentication failed for %s", account.Username)
		}
	} else if apiKey != nil {
		// If we're using API key only (no credentials), we don't initialize the scraper here
		// The TwitterX client will be created in the appropriate method
		logrus.Info("Using API key only for this request")
	} else {
		// This shouldn't happen due to our earlier checks, but just in case
		return nil, nil, nil, fmt.Errorf("no authentication method available")
	}

	return scraper, account, apiKey, nil
}

// handleError handles Twitter API errors, detecting rate limits and marking accounts as rate-limited if necessary
// It returns true if the account is rate-limited, false otherwise
func (ts *TwitterScraper) handleError(j types.Job, err error, account *twitter.TwitterAccount) bool {
	if strings.Contains(err.Error(), "Rate limit exceeded") {
		ts.statsCollector.Add(j.WorkerID, stats.TwitterRateErrors, 1)
		if account != nil {
			ts.accountManager.MarkAccountRateLimited(account)
			logrus.Warnf("rate limited: %s", account.Username)
		}
		return true
	}

	ts.statsCollector.Add(j.WorkerID, stats.TwitterErrors, 1)
	return false
}

func filterMap[T any, R any](slice []T, f func(T) (R, bool)) []R {
	result := make([]R, 0, len(slice))
	for _, v := range slice {
		if r, ok := f(v); ok {
			result = append(result, r)
		}
	}
	return result
}

// ScrapeFollowersForProfile scrapes the followers of a given Twitter profile.
//
// It takes a base directory, a username and a count as parameters, and returns
// a slice of pointers to twitterscraper.Profile and an error. It increments the
// TwitterScrapes and TwitterProfiles stats counters.
//
// If the scraper fails, it calls handleError with the error and the account,
// and returns the error.
func (ts *TwitterScraper) ScrapeFollowersForProfile(j types.Job, baseDir string, username string, count int) ([]*twitterscraper.Profile, error) {
	scraper, account, _, err := ts.getAuthenticatedScraper(j, baseDir, TwitterScraperType)
	if err != nil {
		return nil, err
	}

	ts.statsCollector.Add(j.WorkerID, stats.TwitterScrapes, 1)
	followingResponse, errString, _ := scraper.FetchFollowers(username, count, "")
	if errString != "" {
		err := fmt.Errorf("rate limited: %s", errString)
		if ts.handleError(j, err, account) {
			return nil, err
		}

		logrus.Errorf("[-] Error fetching followers: %s", errString)
		return nil, fmt.Errorf("error fetching followers: %s", errString)
	}

	ts.statsCollector.Add(j.WorkerID, stats.TwitterProfiles, uint(len(followingResponse)))
	return followingResponse, nil
}

// ScrapeTweetsProfile retrieves a Twitter profile by username.
//
// It takes a base directory and a username as parameters, and returns a
// twitterscraper.Profile and an error. It increments the TwitterScrapes and
// TwitterProfiles stats counters.
//
// If the scraper fails, it calls handleError with the error and the account,
// and returns the error.
func (ts *TwitterScraper) ScrapeTweetsProfile(j types.Job, baseDir string, username string) (twitterscraper.Profile, error) {
	scraper, account, _, err := ts.getAuthenticatedScraper(j, baseDir, TwitterScraperType)
	if err != nil {
		return twitterscraper.Profile{}, err
	}

	ts.statsCollector.Add(j.WorkerID, stats.TwitterScrapes, 1)
	profile, err := scraper.GetProfile(username)
	if err != nil {
		_ = ts.handleError(j, err, account)
		return twitterscraper.Profile{}, err
	}

	ts.statsCollector.Add(j.WorkerID, stats.TwitterProfiles, 1)
	return profile, nil
}

<<<<<<< HEAD
// ScrapeTweetsByFullArchiveSearchQuery scrapes tweets by a full archive search query.
//
// It takes a base directory, a query string and a count as parameters, and returns
// a slice of pointer to TweetResult.
func (ts *TwitterScraper) ScrapeTweetsByFullArchiveSearchQuery(j types.Job, baseDir string, query string, count int) ([]*teetypes.TweetResult, error) {
	return ts.scrapeTweetsByQuery(j, twitterx.TweetsAll, baseDir, query, count)
}

// ScrapeTweetsByRecentSearchQuery scrapes tweets by a search query using the TwitterX API.
//
// It takes a base directory, a query string and a count as parameters, and returns
// a slice of pointer to teetypes.TweetResult.
func (ts *TwitterScraper) ScrapeTweetsByRecentSearchQuery(j types.Job, baseDir string, query string, count int) ([]*teetypes.TweetResult, error) {
	return ts.scrapeTweetsByQuery(j, twitterx.TweetsSearchRecent, baseDir, query, count)
}

// scrapeTweetsByQuery scrapes tweets by a search query using the TwitterX API
=======
// queryTweets scrapes tweets by a search query using the TwitterX API
>>>>>>> 72f6559e
// if a TwitterX API key is available. Otherwise, it uses the default scraper.
//
// It takes a base query endpoint, a base directory, a query string and a count
// as parameters, and returns a slice of pointers to teetypes.TweetResult and an error.
// It increments the TwitterScrapes and TwitterTweets stats counters.
//
// If the scraper fails, it calls handleError with the error and the account,
// and returns the error.
<<<<<<< HEAD
func (ts *TwitterScraper) scrapeTweetsByQuery(j types.Job, baseQueryEndpoint string, baseDir string, query string, count int) ([]*teetypes.TweetResult, error) {
=======
func (ts *TwitterScraper) queryTweets(j types.Job, baseQueryEndpoint string, baseDir string, query string, count int) ([]*TweetResult, error) {
>>>>>>> 72f6559e
	scraper, account, apiKey, err := ts.getAuthenticatedScraper(j, baseDir, TwitterScraperType)
	if err != nil {
		return nil, err
	}

<<<<<<< HEAD
	ts.statsCollector.Add(j.WorkerID, stats.TwitterScrapes, 1)
	var tweets []*teetypes.TweetResult

	// Check if we have a TwitterX API key
	if apiKey != nil {

		client := client.NewTwitterXClient(apiKey.Key)
		twitterXScraper := twitterx.NewTwitterXScraper(client)

		// Scrape tweets using the TwitterX API
		var result *twitterx.TwitterXSearchQueryResult
		switch baseQueryEndpoint {
		case twitterx.TweetsAll:
			result, err = twitterXScraper.ScrapeTweetsByFullTextSearchQuery(query, count)
			if err != nil {
				return nil, err
			}
		case twitterx.TweetsSearchRecent:
			result, err = twitterXScraper.ScrapeTweetsByQuery(query, count)
			if err != nil {
				return nil, err
			}
		}

		if result == nil {
			return nil, fmt.Errorf("no tweets found")
		}

		for _, tweet := range result.Data {

			// Append the tweet to the list of tweet result
			var newTweetResult teetypes.TweetResult

			// convert id string to int64
			id, err := strconv.ParseInt(tweet.ID, 10, 64)
			if err != nil {
				return nil, err
			}

			newTweetResult.ID = id
			newTweetResult.TweetID = tweet.ID
			newTweetResult.AuthorID = tweet.AuthorID
			newTweetResult.Text = tweet.Text
			newTweetResult.ConversationID = tweet.ConversationID
			newTweetResult.UserID = tweet.AuthorID
			newTweetResult.CreatedAt = tweet.CreatedAt
			newTweetResult.Username = tweet.Username

			newTweetPublicMetrics := teetypes.PublicMetrics{
				BookmarkCount: tweet.PublicMetrics.BookmarkCount,
				LikeCount:     tweet.PublicMetrics.LikeCount,
				QuoteCount:    tweet.PublicMetrics.QuoteCount,
				ReplyCount:    tweet.PublicMetrics.ReplyCount,
				RetweetCount:  tweet.PublicMetrics.RetweetCount,
			}

			newTweetResult.PublicMetrics = newTweetPublicMetrics

			newTweetResult.Lang = tweet.Lang
			newTweetResult.NewestID = result.Meta.NewestID
			newTweetResult.OldestID = result.Meta.OldestID
			newTweetResult.ResultCount = result.Meta.ResultCount

			tweets = append(tweets, &newTweetResult)
		}
		logrus.Info("Scraped tweets - post:  ", len(tweets))
		ts.statsCollector.Add(j.WorkerID, stats.TwitterTweets, uint(len(tweets)))

		return tweets, nil

=======
	// Check if we have a TwitterX API key
	if apiKey == nil {
		return ts.scrapeTweetsWithCredentials(j, query, count, scraper, account)
>>>>>>> 72f6559e
	}
	return ts.scrapeTweetsWithApiKey(j, baseQueryEndpoint, query, count, apiKey)
}

// queryTweetsWithCredentials performs tweet scraping using only Twitter credentials
// This method is specifically for queries that require credential-based access
<<<<<<< HEAD
func (ts *TwitterScraper) scrapeTweetsByQueryWithCredentials(j types.Job, baseDir string, query string, count int) ([]*teetypes.TweetResult, error) {
=======
func (ts *TwitterScraper) queryTweetsWithCredentials(j types.Job, baseDir string, query string, count int) ([]*TweetResult, error) {
>>>>>>> 72f6559e
	scraper, account, _, err := ts.getAuthenticatedScraper(j, baseDir, TwitterCredentialScraperType)
	if err != nil {
		return nil, err
	}
	return ts.scrapeTweetsWithCredentials(j, query, count, scraper, account)
}

// queryTweetsWithApiKey performs tweet scraping using only Twitter API keys
// This method is specifically for queries that require API-based access
func (ts *TwitterScraper) queryTweetsWithApiKey(j types.Job, baseQueryEndpoint string, baseDir string, query string, count int) ([]*TweetResult, error) {
	_, _, apiKey, err := ts.getAuthenticatedScraper(j, baseDir, TwitterApiScraperType)
	if err != nil {
		return nil, err
	}
	return ts.scrapeTweetsWithApiKey(j, baseQueryEndpoint, query, count, apiKey)
}

// scrapeTweetsWithCredentials is the method that actually performs the work of scraping tweets using only Twitter credentials.
func (ts *TwitterScraper) scrapeTweetsWithCredentials(j types.Job, query string, count int, scraper *twitter.Scraper, account *twitter.TwitterAccount) ([]*TweetResult, error) {
	ts.statsCollector.Add(j.WorkerID, stats.TwitterScrapes, 1)
<<<<<<< HEAD
	var tweets []*teetypes.TweetResult
=======
>>>>>>> 72f6559e

	tweets := make([]*TweetResult, 0, count)
	// Use the default scraper if no TwitterX API key is available
	ctx, cancel := context.WithTimeout(context.Background(), j.Timeout)
	defer cancel()

	scraper.SetSearchMode(twitterscraper.SearchLatest)

	// No need to loop until we get `count` tweets, scraper.SearchTweets does it for us.
	// TODO: Instead of collecting results into a slice, directly use the channel to add results as they come in
	for tweet := range scraper.SearchTweets(ctx, query, count) {
		if tweet.Error != nil {
			_ = ts.handleError(j, tweet.Error, account)
			return nil, tweet.Error
		}

		newTweetResult := ts.convertTwitterScraperTweetToTweetResult(tweet.Tweet)
		tweets = append(tweets, newTweetResult)
	}

	ts.statsCollector.Add(j.WorkerID, stats.TwitterTweets, uint(len(tweets)))
	return tweets, nil
}

<<<<<<< HEAD
// scrapeTweetsByQueryWithApiKey performs tweet scraping using only Twitter API keys
// This method is specifically for queries that require API-based access
func (ts *TwitterScraper) scrapeTweetsByQueryWithApiKey(j types.Job, baseQueryEndpoint string, baseDir string, query string, count int) ([]*teetypes.TweetResult, error) {
	_, _, apiKey, err := ts.getAuthenticatedScraper(j, baseDir, TwitterApiScraperType)
	if err != nil {
		return nil, err
	}

=======
// scrapeTweetsWithApiKey performs the actual work of tweet scraping using only Twitter API keys
func (ts *TwitterScraper) scrapeTweetsWithApiKey(j types.Job, baseQueryEndpoint string, query string, count int, apiKey *twitter.TwitterApiKey) ([]*TweetResult, error) {
>>>>>>> 72f6559e
	ts.statsCollector.Add(j.WorkerID, stats.TwitterScrapes, 1)

	// If full archive search is requested, ensure key is elevated
	if baseQueryEndpoint == twitterx.TweetsAll && apiKey.Type == twitter.TwitterApiKeyTypeBase {
		return nil, fmt.Errorf("this API key is a base/Basic key and does not have access to full archive search. Please use an elevated/Pro API key")
	}
<<<<<<< HEAD
	var tweets []*teetypes.TweetResult
=======

>>>>>>> 72f6559e
	// Use API-based scraper
	client := client.NewTwitterXClient(apiKey.Key)
	twitterXScraper := twitterx.NewTwitterXScraper(client)

	// TODO: Instead of adding to `tweets`, incrementally store them directly into the result cache
	tweets := make([]*TweetResult, 0, count)

<<<<<<< HEAD
	if result == nil {
		return nil, fmt.Errorf("no tweets found")
	}

	for _, tweet := range result.Data {
		// Convert to tweet result
		var newTweetResult teetypes.TweetResult
=======
	cursor := ""
	deadline := time.Now().Add(j.Timeout)
>>>>>>> 72f6559e

	for len(tweets) < count && time.Now().Before(deadline) {
		result, err := twitterXScraper.ScrapeTweetsByQuery(baseQueryEndpoint, query, count-len(tweets), cursor)
		if err != nil {
			if len(tweets) == 0 {
				ts.handleError(j, err, nil)
				return nil, err
			}
			// Return the partial results
			break
		}
<<<<<<< HEAD

		newTweetResult.ID = id
		newTweetResult.TweetID = tweet.ID
		newTweetResult.AuthorID = tweet.AuthorID
		newTweetResult.Text = tweet.Text
		newTweetResult.ConversationID = tweet.ConversationID
		newTweetResult.UserID = tweet.AuthorID
		newTweetResult.CreatedAt = tweet.CreatedAt
		newTweetResult.Username = tweet.Username

		newTweetPublicMetrics := teetypes.PublicMetrics{
			BookmarkCount: tweet.PublicMetrics.BookmarkCount,
			LikeCount:     tweet.PublicMetrics.LikeCount,
			QuoteCount:    tweet.PublicMetrics.QuoteCount,
			ReplyCount:    tweet.PublicMetrics.ReplyCount,
			RetweetCount:  tweet.PublicMetrics.RetweetCount,
=======
		if result == nil || len(result.Data) == 0 {
			// Reached the end of the query
			if len(tweets) == 0 {
				return nil, fmt.Errorf("no tweets found")
			}
			break
>>>>>>> 72f6559e
		}

		// Scrape tweets using the TwitterX API
		for _, t := range result.Data {
			// convert id string to int64
			id, err := strconv.ParseInt(t.ID, 10, 64)
			if err != nil {
				return nil, err
			}

			tweet := TweetResult{
				ID:             id,
				TweetID:        t.ID,
				AuthorID:       t.AuthorID,
				Text:           t.Text,
				ConversationID: t.ConversationID,
				UserID:         t.AuthorID,
				CreatedAt:      t.CreatedAt,
				Username:       t.Username,
				Lang:           t.Lang,
				NewestID:       result.Meta.NewestID,
				OldestID:       result.Meta.OldestID,
				ResultCount:    result.Meta.ResultCount,
				PublicMetrics: PublicMetrics{
					BookmarkCount: t.PublicMetrics.BookmarkCount,
					LikeCount:     t.PublicMetrics.LikeCount,
					QuoteCount:    t.PublicMetrics.QuoteCount,
					ReplyCount:    t.PublicMetrics.ReplyCount,
					RetweetCount:  t.PublicMetrics.RetweetCount,
				},
			}

			tweets = append(tweets, &tweet)
		}
		cursor = result.Meta.NextCursor
	}

	logrus.Infof("Scraped %d tweets using API key", len(tweets))
	ts.statsCollector.Add(j.WorkerID, stats.TwitterTweets, uint(len(tweets)))

	return tweets, nil
}

// ScrapeTweetByID scrapes a tweet by ID
//
// It takes a base directory and a tweet ID as parameters, and returns
// a pointer to a TweetResult and an error. It increments the
// TwitterScrapes and TwitterTweets stats counters.
//
// If the scraper fails, it calls handleError with the error and the
// account, and returns the error.
func (ts *TwitterScraper) ScrapeTweetByID(j types.Job, baseDir string, tweetID string) (*teetypes.TweetResult, error) {
	ts.statsCollector.Add(j.WorkerID, stats.TwitterScrapes, 1)

	scraper, account, _, err := ts.getAuthenticatedScraper(j, baseDir, TwitterScraperType)
	if err != nil {
		return nil, err
	}

	tweet, err := scraper.GetTweet(tweetID)
	if err != nil {
		_ = ts.handleError(j, err, account)
		return nil, err
	}

	tweetResult := ts.convertTwitterScraperTweetToTweetResult(*tweet)

	ts.statsCollector.Add(j.WorkerID, stats.TwitterTweets, 1)
	return tweetResult, nil
}

// GetTweet retrieves a tweet by ID.
//
// It takes a base directory and a tweet ID as parameters, and returns
// a pointer to a TweetResult and an error. It increments the
// TwitterScrapes and TwitterTweets stats counters.
//
// If the scraper fails, it calls handleError with the error and the
// account, and returns the error.
func (ts *TwitterScraper) GetTweet(j types.Job, baseDir, tweetID string) (*teetypes.TweetResult, error) {
	scraper, account, _, err := ts.getAuthenticatedScraper(j, baseDir, TwitterScraperType)
	if err != nil {
		return nil, err
	}

	ts.statsCollector.Add(j.WorkerID, stats.TwitterScrapes, 1)
	tweet, err := scraper.GetTweet(tweetID)
	if err != nil {
		_ = ts.handleError(j, err, account)
		return nil, err
	}

	tweetResult := ts.convertTwitterScraperTweetToTweetResult(*tweet)

	ts.statsCollector.Add(j.WorkerID, stats.TwitterTweets, 1)
	return tweetResult, nil
}

// GetTweetReplies retrieves replies to a tweet.
//
// It takes a base directory, a tweet ID and a cursor as parameters,
// and returns a slice of pointers to TweetResult and an error.
// It increments the TwitterScrapes and TwitterTweets stats counters.
//
// If the scraper fails, it calls handleError with the error and the
// account, and returns the error.
<<<<<<< HEAD
func (ts *TwitterScraper) GetTweetReplies(j types.Job, baseDir, tweetID string, cursor string) ([]teetypes.TweetResult, error) {
=======
func (ts *TwitterScraper) GetTweetReplies(j types.Job, baseDir, tweetID string, cursor string) ([]*TweetResult, error) {
>>>>>>> 72f6559e
	scraper, account, _, err := ts.getAuthenticatedScraper(j, baseDir, TwitterScraperType)
	if err != nil {
		return nil, err
	}

	ts.statsCollector.Add(j.WorkerID, stats.TwitterScrapes, 1)
<<<<<<< HEAD
	var replies []teetypes.TweetResult
=======
	var replies []*TweetResult
>>>>>>> 72f6559e
	tweets, threadCursor, err := scraper.GetTweetReplies(tweetID, cursor)

	for i, tweet := range tweets {
		if err != nil {
			_ = ts.handleError(j, err, account)
			return nil, err
		}

		newTweetResult := ts.convertTwitterScraperTweetToTweetResult(*tweet)
		newTweetResult.ThreadCursor.Cursor = threadCursor[i].Cursor
		newTweetResult.ThreadCursor.CursorType = threadCursor[i].CursorType
		newTweetResult.ThreadCursor.FocalTweetID = threadCursor[i].FocalTweetID
		newTweetResult.ThreadCursor.ThreadID = threadCursor[i].ThreadID
		newTweetResult.Error = err

		replies = append(replies, newTweetResult)

	}

	ts.statsCollector.Add(j.WorkerID, stats.TwitterTweets, uint(len(replies)))
	return replies, nil
}

// GetTweetRetweeters retrieves the retweeters of a tweet.
//
// It takes a base directory, a tweet ID, a count and a cursor as parameters,
// and returns a slice of pointers to twitterscraper.Profile and an error.
// It increments the TwitterScrapes and TwitterProfiles stats counters.
//
// If the scraper fails, it calls handleError with the error and the
// account, and returns the error.
func (ts *TwitterScraper) GetTweetRetweeters(j types.Job, baseDir, tweetID string, count int, cursor string) ([]*twitterscraper.Profile, error) {
	scraper, account, _, err := ts.getAuthenticatedScraper(j, baseDir, TwitterScraperType)
	if err != nil {
		return nil, err
	}

	ts.statsCollector.Add(j.WorkerID, stats.TwitterScrapes, 1)
	retweeters, _, err := scraper.GetTweetRetweeters(tweetID, count, cursor)
	if err != nil {
		_ = ts.handleError(j, err, account)
		return nil, err
	}

	ts.statsCollector.Add(j.WorkerID, stats.TwitterProfiles, uint(len(retweeters)))
	return retweeters, nil
}

// GetUserTweets retrieves the tweets of a user.
//
// It takes a base directory, a username, a count and a cursor as parameters,
// and returns a slice of pointers to TweetResult, a next cursor string and an error.
// It increments the TwitterScrapes and TwitterTweets stats counters.
//
// If the cursor is empty, it uses the streaming method to retrieve tweets
// without a cursor. Otherwise, it uses the fetch method with the given cursor.
// If the streaming method is used, it sets the next cursor to the last tweet's
// ID if available. If the fetch method is used, the next cursor is set to the
// cursor returned by the fetch method.
<<<<<<< HEAD
func (ts *TwitterScraper) GetUserTweets(j types.Job, baseDir, username string, count int, cursor string) ([]teetypes.TweetResult, string, error) {
=======
func (ts *TwitterScraper) GetUserTweets(j types.Job, baseDir, username string, count int, cursor string) ([]*TweetResult, string, error) {
>>>>>>> 72f6559e
	scraper, account, _, err := ts.getAuthenticatedScraper(j, baseDir, TwitterScraperType)
	if err != nil {
		return nil, "", err
	}

	ts.statsCollector.Add(j.WorkerID, stats.TwitterScrapes, 1)

<<<<<<< HEAD
	var tweets []teetypes.TweetResult
=======
	var tweets []*TweetResult
>>>>>>> 72f6559e
	var nextCursor string

	if cursor != "" {
		// Use fetch method with cursor
		fetchedTweets, fetchCursor, err := scraper.FetchTweets(username, count, cursor)
		if err != nil {
			_ = ts.handleError(j, err, account)
			return nil, "", err
		}

		for _, tweet := range fetchedTweets {
			newTweetResult := ts.convertTwitterScraperTweetToTweetResult(*tweet)
			tweets = append(tweets, newTweetResult)
		}
		nextCursor = fetchCursor
	} else {
		// Use streaming method without cursor
		for tweet := range scraper.GetTweets(context.Background(), username, count) {
			if tweet.Error != nil {
				_ = ts.handleError(j, tweet.Error, account)
				return nil, "", tweet.Error
			}
			newTweetResult := ts.convertTwitterScraperTweetToTweetResult(tweet.Tweet)
			tweets = append(tweets, newTweetResult)
		}

		// Set next cursor to last tweet's ID if available
		if len(tweets) > 0 {
			nextCursor = strconv.FormatInt(tweets[len(tweets)-1].ID, 10)
		}
	}

	ts.statsCollector.Add(j.WorkerID, stats.TwitterTweets, uint(len(tweets)))
	return tweets, nextCursor, nil
}

<<<<<<< HEAD
func (ts *TwitterScraper) GetUserMedia(j types.Job, baseDir, username string, count int, cursor string) ([]teetypes.TweetResult, string, error) {
=======
func (ts *TwitterScraper) GetUserMedia(j types.Job, baseDir, username string, count int, cursor string) ([]*TweetResult, string, error) {
>>>>>>> 72f6559e
	scraper, account, _, err := ts.getAuthenticatedScraper(j, baseDir, TwitterScraperType)
	if err != nil {
		return nil, "", err
	}

	ts.statsCollector.Add(j.WorkerID, stats.TwitterScrapes, 1)

<<<<<<< HEAD
	var media []teetypes.TweetResult
=======
	var media []*TweetResult
>>>>>>> 72f6559e
	var nextCursor string

	if cursor != "" {
		// Use fetch method with cursor
		fetchedTweets, fetchCursor, err := scraper.FetchTweetsAndReplies(username, count, cursor)
		if err != nil {
			_ = ts.handleError(j, err, account)
			return nil, "", err
		}

		for _, tweet := range fetchedTweets {
			if len(tweet.Photos) > 0 || len(tweet.Videos) > 0 {
				newTweetResult := ts.convertTwitterScraperTweetToTweetResult(*tweet)
				media = append(media, newTweetResult)
			}
		}
		nextCursor = fetchCursor
	} else {
		// Use streaming method without cursor
		for tweet := range scraper.GetTweetsAndReplies(context.Background(), username, count) {
			if tweet.Error != nil {
				if ts.handleError(j, tweet.Error, account) {
					return nil, "", tweet.Error
				}
				continue
			}
			if len(tweet.Photos) > 0 || len(tweet.Videos) > 0 {
				newTweetResult := ts.convertTwitterScraperTweetToTweetResult(tweet.Tweet)
				media = append(media, newTweetResult)
				//media = append(media, &TweetResult{Tweet: &tweet.Tweet})
			}
		}

		// Set next cursor to last tweet's ID if available
		if len(media) > 0 {
			nextCursor = strconv.FormatInt(media[len(media)-1].ID, 10)
		}
	}

	ts.statsCollector.Add(j.WorkerID, stats.TwitterOther, uint(len(media)))
	return media, nextCursor, nil
}

<<<<<<< HEAD
func (ts *TwitterScraper) GetHomeTweets(j types.Job, baseDir string, count int, cursor string) ([]teetypes.TweetResult, string, error) {
=======
func (ts *TwitterScraper) GetHomeTweets(j types.Job, baseDir string, count int, cursor string) ([]*TweetResult, string, error) {
>>>>>>> 72f6559e
	scraper, account, _, err := ts.getAuthenticatedScraper(j, baseDir, TwitterScraperType)
	if err != nil {
		return nil, "", err
	}

	ts.statsCollector.Add(j.WorkerID, stats.TwitterScrapes, 1)

<<<<<<< HEAD
	var tweets []teetypes.TweetResult
=======
	var tweets []*TweetResult
>>>>>>> 72f6559e
	var nextCursor string

	if cursor != "" {
		// Use fetch method with cursor
		fetchedTweets, fetchCursor, err := scraper.FetchHomeTweets(count, cursor)
		if err != nil {
			_ = ts.handleError(j, err, account)
			return nil, "", err
		}

		for _, tweet := range fetchedTweets {
			newTweetResult := ts.convertTwitterScraperTweetToTweetResult(*tweet)
			tweets = append(tweets, newTweetResult)
			//tweets = append(tweets, &TweetResult{Tweet: tweet})
		}
		nextCursor = fetchCursor
	} else {
		// Use streaming method without cursor
		for tweet := range scraper.GetHomeTweets(context.Background(), count) {
			if tweet.Error != nil {
				_ = ts.handleError(j, tweet.Error, account)
				return nil, "", tweet.Error
			}
			newTweetResult := ts.convertTwitterScraperTweetToTweetResult(tweet.Tweet)
			tweets = append(tweets, newTweetResult)
			//tweets = append(tweets, &TweetResult{Tweet: &tweet.Tweet})
			if len(tweets) >= count {
				break
			}
		}

		// Set next cursor to last tweet's ID if available
		if len(tweets) > 0 {
			nextCursor = strconv.FormatInt(tweets[len(tweets)-1].ID, 10)
		}
	}

	ts.statsCollector.Add(j.WorkerID, stats.TwitterTweets, uint(len(tweets)))
	return tweets, nextCursor, nil
}

<<<<<<< HEAD
func (ts *TwitterScraper) GetForYouTweets(j types.Job, baseDir string, count int, cursor string) ([]teetypes.TweetResult, string, error) {
=======
func (ts *TwitterScraper) GetForYouTweets(j types.Job, baseDir string, count int, cursor string) ([]*TweetResult, string, error) {
>>>>>>> 72f6559e
	scraper, account, _, err := ts.getAuthenticatedScraper(j, baseDir, TwitterScraperType)
	if err != nil {
		return nil, "", err
	}

	ts.statsCollector.Add(j.WorkerID, stats.TwitterScrapes, 1)

<<<<<<< HEAD
	var tweets []teetypes.TweetResult
=======
	var tweets []*TweetResult
>>>>>>> 72f6559e
	var nextCursor string

	if cursor != "" {
		// Use fetch method with cursor
		fetchedTweets, fetchCursor, err := scraper.FetchForYouTweets(count, cursor)
		if err != nil {
			_ = ts.handleError(j, err, account)
			return nil, "", err
		}

		for _, tweet := range fetchedTweets {
			newTweetResult := ts.convertTwitterScraperTweetToTweetResult(*tweet)
			tweets = append(tweets, newTweetResult)
			//tweets = append(tweets, &TweetResult{Tweet: tweet})
		}
		nextCursor = fetchCursor
	} else {
		// Use streaming method without cursor
		for tweet := range scraper.GetForYouTweets(context.Background(), count) {
			if tweet.Error != nil {
				_ = ts.handleError(j, tweet.Error, account)
				return nil, "", tweet.Error
			}
			newTweetResult := ts.convertTwitterScraperTweetToTweetResult(tweet.Tweet)
			tweets = append(tweets, newTweetResult)
			//tweets = append(tweets, &TweetResult{Tweet: &tweet.Tweet})
			if len(tweets) >= count {
				break
			}
		}

		// Set next cursor to last tweet's ID if available
		if len(tweets) > 0 {
			nextCursor = strconv.FormatInt(tweets[len(tweets)-1].ID, 10)
		}
	}

	ts.statsCollector.Add(j.WorkerID, stats.TwitterTweets, uint(len(tweets)))
	return tweets, nextCursor, nil
}

// GetBookmarks retrieves the bookmarks of a user.
//
// It takes a base directory, a count and a cursor as parameters,
// and returns a slice of pointers to TweetResult and an error.
// It increments the TwitterScrapes and TwitterTweets stats counters.
//
// If the scraper fails, it calls handleError with the error and the
// account, and returns the error.
<<<<<<< HEAD
func (ts *TwitterScraper) GetBookmarks(j types.Job, baseDir string, count int, cursor string) ([]teetypes.TweetResult, string, error) {
=======
func (ts *TwitterScraper) GetBookmarks(j types.Job, baseDir string, count int, cursor string) ([]*TweetResult, string, error) {
>>>>>>> 72f6559e
	scraper, account, _, err := ts.getAuthenticatedScraper(j, baseDir, TwitterScraperType)
	if err != nil {
		return nil, "", err
	}

	ts.statsCollector.Add(j.WorkerID, stats.TwitterScrapes, 1)
<<<<<<< HEAD
	var bookmarks []teetypes.TweetResult
=======
	var bookmarks []*TweetResult
>>>>>>> 72f6559e

	ctx := context.Background()
	// Convert cursor to integer if it's not empty
	cursorInt := 0
	if cursor != "" {
		var err error
		cursorInt, err = strconv.Atoi(cursor)
		if err != nil {
			logrus.Warnf("Invalid cursor value '%s', using default: %v", cursor, err)
		}
	}
	for tweet := range scraper.GetBookmarks(ctx, cursorInt) {
		if tweet.Error != nil {
			_ = ts.handleError(j, tweet.Error, account)
			return nil, "", tweet.Error
		}

		if len(bookmarks) >= count {
			break
		}

		newTweetResult := ts.convertTwitterScraperTweetToTweetResult(tweet.Tweet)
		bookmarks = append(bookmarks, newTweetResult)
	}

	var nextCursor string
	if len(bookmarks) > 0 {
		nextCursor = bookmarks[len(bookmarks)-1].TweetID
	}

	ts.statsCollector.Add(j.WorkerID, stats.TwitterTweets, uint(len(bookmarks)))
	return bookmarks, nextCursor, nil
}

func (ts *TwitterScraper) GetProfileByID(j types.Job, baseDir, userID string) (*twitterscraper.Profile, error) {
	scraper, account, _, err := ts.getAuthenticatedScraper(j, baseDir, TwitterScraperType)
	if err != nil {
		return nil, err
	}

	ts.statsCollector.Add(j.WorkerID, stats.TwitterScrapes, 1)
	profile, err := scraper.GetProfileByID(userID)
	if err != nil {
		_ = ts.handleError(j, err, account)
		return nil, err
	}

	ts.statsCollector.Add(j.WorkerID, stats.TwitterProfiles, 1)
	return &profile, nil
}

func (ts *TwitterScraper) SearchProfile(j types.Job, query string, count int) ([]*twitterscraper.ProfileResult, error) {
	scraper, _, _, err := ts.getAuthenticatedScraper(j, ts.configuration.DataDir, TwitterScraperType)
	if err != nil {
		return nil, err
	}

	ts.statsCollector.Add(j.WorkerID, stats.TwitterScrapes, 1)
	var profiles []*twitterscraper.ProfileResult
	for profile := range scraper.SearchProfiles(context.Background(), query, count) {
		if len(profiles) >= count {
			break
		}

		profiles = append(profiles, profile)
	}

	ts.statsCollector.Add(j.WorkerID, stats.TwitterProfiles, uint(len(profiles)))
	return profiles, nil
}

func (ts *TwitterScraper) GetTrends(j types.Job, baseDir string) ([]string, error) {
	scraper, account, _, err := ts.getAuthenticatedScraper(j, baseDir, TwitterScraperType)
	if err != nil {
		return nil, err
	}

	ts.statsCollector.Add(j.WorkerID, stats.TwitterScrapes, 1)
	trends, err := scraper.GetTrends()
	if err != nil {
		_ = ts.handleError(j, err, account)
		return nil, err
	}

	// TODO: Should this be the number of topics, or 1 ?
	ts.statsCollector.Add(j.WorkerID, stats.TwitterOther, uint(len(trends)))
	return trends, nil
}

func (ts *TwitterScraper) GetFollowers(j types.Job, baseDir, user string, count int, cursor string) ([]*twitterscraper.Profile, string, error) {
	scraper, account, _, err := ts.getAuthenticatedScraper(j, baseDir, TwitterScraperType)
	if err != nil {
		return nil, "", err
	}

	ts.statsCollector.Add(j.WorkerID, stats.TwitterScrapes, 1)
	followers, nextCursor, err := scraper.FetchFollowers(user, count, cursor)
	if err != nil {
		_ = ts.handleError(j, err, account)
		return nil, "", err
	}

	ts.statsCollector.Add(j.WorkerID, stats.TwitterProfiles, uint(len(followers)))
	return followers, nextCursor, nil
}

func (ts *TwitterScraper) GetFollowing(j types.Job, baseDir, username string, count int) ([]*twitterscraper.Profile, error) {
	// get the authenticated scraper
	scraper, account, _, err := ts.getAuthenticatedScraper(j, baseDir, TwitterScraperType)
	if err != nil {
		return nil, err
	}

	ts.statsCollector.Add(j.WorkerID, stats.TwitterScrapes, 1)
	following, errString, _ := scraper.FetchFollowing(username, count, "")
	if errString != "" {
		err := fmt.Errorf("error fetching following: %s", errString)
		_ = ts.handleError(j, err, account)
		return nil, err
	}

	ts.statsCollector.Add(j.WorkerID, stats.TwitterProfiles, uint(len(following)))
	return following, nil
}

func (ts *TwitterScraper) GetSpace(j types.Job, baseDir, spaceID string) (*twitterscraper.Space, error) {
	// get the authenticated scraper
	scraper, account, _, err := ts.getAuthenticatedScraper(j, baseDir, TwitterScraperType)
	if err != nil {
		return nil, err
	}

	ts.statsCollector.Add(j.WorkerID, stats.TwitterScrapes, 1)
	space, err := scraper.GetSpace(spaceID)
	if err != nil {
		_ = ts.handleError(j, err, account)
		return nil, err
	}

	ts.statsCollector.Add(j.WorkerID, stats.TwitterOther, 1)
	return space, nil
}

// Job type constants for Twitter scrapers
const (
	// TwitterScraperType is the original Twitter scraper that can use either credentials or API keys
	TwitterScraperType = "twitter-scraper"
	// TwitterCredentialScraperType is specifically for scraping with Twitter credentials only
	TwitterCredentialScraperType = "twitter-credential-scraper"
	// TwitterApiScraperType is specifically for scraping with Twitter API keys only
	TwitterApiScraperType = "twitter-api-scraper"
)

type TwitterScraper struct {
	configuration struct {
		Accounts              []string `json:"twitter_accounts"`
		ApiKeys               []string `json:"twitter_api_keys"`
		DataDir               string   `json:"data_dir"`
		SkipLoginVerification bool     `json:"skip_login_verification,omitempty"` // If true, skips Twitter's verify_credentials check (default: false)
	}
	accountManager *twitter.TwitterAccountManager
	statsCollector *stats.StatsCollector
	capabilities   map[string]bool // Map of supported search types
}

<<<<<<< HEAD
type TwitterScraperConfiguration struct {
	Accounts              []string `json:"twitter_accounts"`
	ApiKeys               []string `json:"twitter_api_keys"`
	DataDir               string   `json:"data_dir"`
	SkipLoginVerification bool     `json:"skip_login_verification,omitempty"` // If true, skips Twitter's verify_credentials check (default: false)
}

// common
//
//	type TwitterScraperArgs struct {
//		SearchType string `json:"type"`
//		Query      string `json:"query"`
//		Count      int    `json:"count"`
//		MaxResults int    `json:"max_results"`
//		NextCursor string `json:"next_cursor"`
//	}
//
//	type TwitterSearchArguments struct {
//		QueryType  string `json:"type"`  // Optional, type of search
//		Query      string `json:"query"` // Username or search query
//		Count      int    `json:"count"`
//		StartTime  string `json:"start_time"`  // Optional ISO timestamp
//		EndTime    string `json:"end_time"`    // Optional ISO timestamp
//		MaxResults int    `json:"max_results"` // Optional, max number of results
//		NextCursor string `json:"next_cursor"`
//	}

//var TwitterSearchArguments = teetypes.TwitterSearchArguments{}
=======
// TwitterScraperConfiguration struct is removed and inlined above.
type TwitterScraperArgs struct {
	SearchType string `json:"type"`
	Query      string `json:"query"`
	MaxResults int    `json:"max_results"`
	NextCursor string `json:"next_cursor"`
}
>>>>>>> 72f6559e

func NewTwitterScraper(jc types.JobConfiguration, c *stats.StatsCollector) *TwitterScraper {
	config := struct {
		Accounts              []string `json:"twitter_accounts"`
		ApiKeys               []string `json:"twitter_api_keys"`
		DataDir               string   `json:"data_dir"`
		SkipLoginVerification bool     `json:"skip_login_verification,omitempty"` // If true, skips Twitter's verify_credentials check (default: false)
	}{}
	if err := jc.Unmarshal(&config); err != nil {
		logrus.Errorf("Error unmarshalling Twitter scraper configuration: %v", err)
		return nil
	}

	accounts := parseAccounts(config.Accounts)
	apiKeys := parseApiKeys(config.ApiKeys)
	accountManager := twitter.NewTwitterAccountManager(accounts, apiKeys)

	// Detect all API key types
	accountManager.DetectAllApiKeyTypes()

	skipVerification := os.Getenv("TWITTER_SKIP_LOGIN_VERIFICATION") == "true"
	if config.SkipLoginVerification || skipVerification {
		config.SkipLoginVerification = true
	}

	// Set capabilities based on available authentication methods
	// Define all Twitter capabilities
	allCapabilities := []string{
		"searchbyquery", "searchbyfullarchive", "searchbyprofile", "searchfollowers",
		"getbyid", "getreplies", "getretweeters", "gettweets", "getmedia",
		"gethometweets", "getforyoutweets", "getbookmarks", "getprofilebyid",
		"gettrends", "getfollowing", "getfollowers", "getspace", "getspaces",
	}

	// Initialize capabilities map
	capabilities := make(map[string]bool)

	// Check for API keys with elevated access (can do full archive search)
	apiKeyList := accountManager.GetApiKeys()
	hasFullArchiveCapability := slices.ContainsFunc(apiKeyList, func(k *twitter.TwitterApiKey) bool {
		return k.Type == twitter.TwitterApiKeyTypeElevated
	})

	// Set capabilities based on authentication types
	hasAccounts := len(accounts) > 0
	hasApiKeys := len(apiKeyList) > 0

	// Enable all capabilities for everything
	for _, capability := range allCapabilities {
		// For searchbyfullarchive, only enable if we have elevated API access
		if capability == "searchbyfullarchive" {
			capabilities[capability] = hasFullArchiveCapability
		} else {
			// Enable if we have either accounts or API keys
			capabilities[capability] = hasAccounts || hasApiKeys
		}
	}

	logrus.Infof("Twitter capabilities: Accounts=%v, ApiKeys=%v, FullArchive=%v, Capabilities: %v",
		hasAccounts, hasApiKeys, hasFullArchiveCapability, capabilities)

	return &TwitterScraper{
		configuration:  config,
		accountManager: accountManager,
		statsCollector: c,
		capabilities:   capabilities,
	}
}

// TwitterScrapeStrategy defines the interface for scrape strategy
// Each job type (credential, api, default) implements this
type TwitterScrapeStrategy interface {
	Execute(j types.Job, ts *TwitterScraper, args *args.TwitterSearchArguments) (types.JobResult, error)
}

// Factory for strategy
func getScrapeStrategy(jobType string) TwitterScrapeStrategy {
	switch jobType {
	case TwitterCredentialScraperType:
		return &CredentialScrapeStrategy{}
	case TwitterApiScraperType:
		return &ApiKeyScrapeStrategy{}
	default:
		return &DefaultScrapeStrategy{}
	}
}

// Credential-only
type CredentialScrapeStrategy struct{}

func (s *CredentialScrapeStrategy) Execute(j types.Job, ts *TwitterScraper, args *args.TwitterSearchArguments) (types.JobResult, error) {
	switch strings.ToLower(args.QueryType) {
	case "searchbyquery":
		tweets, err := ts.queryTweetsWithCredentials(j, ts.configuration.DataDir, args.Query, args.MaxResults)
		if err != nil {
			return types.JobResult{Error: err.Error()}, err
		}
		dat, err := json.Marshal(tweets)
		return types.JobResult{Data: dat}, err

	case "searchbyfullarchive":
		logrus.Warn("Full archive search with credential-only implementation may have limited results")
		tweets, err := ts.queryTweetsWithCredentials(j, ts.configuration.DataDir, args.Query, args.MaxResults)
		if err != nil {
			return types.JobResult{Error: err.Error()}, err
		}
		dat, err := json.Marshal(tweets)
		return types.JobResult{Data: dat}, err

	default:
		return defaultStrategyFallback(j, ts, args)
	}
}

// API key-only
type ApiKeyScrapeStrategy struct{}

func (s *ApiKeyScrapeStrategy) Execute(j types.Job, ts *TwitterScraper, args *args.TwitterSearchArguments) (types.JobResult, error) {
	switch strings.ToLower(args.QueryType) {
	case "searchbyquery":
		tweets, err := ts.queryTweetsWithApiKey(j, twitterx.TweetsSearchRecent, ts.configuration.DataDir, args.Query, args.MaxResults)
		if err != nil {
			return types.JobResult{Error: err.Error()}, err
		}
		dat, err := json.Marshal(tweets)
		return types.JobResult{Data: dat}, err

	case "searchbyfullarchive":
		tweets, err := ts.queryTweetsWithApiKey(j, twitterx.TweetsAll, ts.configuration.DataDir, args.Query, args.MaxResults)
		if err != nil {
			return types.JobResult{Error: err.Error()}, err
		}
		dat, err := json.Marshal(tweets)
		return types.JobResult{Data: dat}, err

	default:
		return defaultStrategyFallback(j, ts, args)
	}
}

// Default (legacy, prefers credentials if both present)
type DefaultScrapeStrategy struct{}

func (s *DefaultScrapeStrategy) Execute(j types.Job, ts *TwitterScraper, args *args.TwitterSearchArguments) (types.JobResult, error) {
	switch strings.ToLower(args.QueryType) {
	case "searchbyquery":
		tweets, err := ts.queryTweets(j, twitterx.TweetsSearchRecent, ts.configuration.DataDir, args.Query, args.MaxResults)
		if err != nil {
			return types.JobResult{Error: err.Error()}, err
		}
		dat, err := json.Marshal(tweets)
		return types.JobResult{Data: dat}, err

	case "searchbyfullarchive":
		tweets, err := ts.queryTweets(j, twitterx.TweetsAll, ts.configuration.DataDir, args.Query, args.MaxResults)
		if err != nil {
			return types.JobResult{Error: err.Error()}, err
		}
		dat, err := json.Marshal(tweets)
		return types.JobResult{Data: dat}, err

	default:
		return defaultStrategyFallback(j, ts, args)
	}
}

// retryWithCursor retries a given function `fn` which fetches data in a paginated manner using a cursor. It continues to call `fn` until the desired `count` of records is fetched, the job timeout is reached, or there are no more results.
func retryWithCursor[T any](
	j types.Job,
	baseDir string,
	count int,
	cursor string,
	fn func(j types.Job, baseDir string, count int, cursor string) ([]*T, string, error),
) (types.JobResult, error) {
	records := make([]*T, 0, count)
	deadline := time.Now().Add(j.Timeout)

	var results []*T
	var err error
	var nextCursor string

	for time.Now().Before(deadline) || len(records) < count {
		results, nextCursor, err = fn(j, baseDir, count-len(records), cursor)
		if len(results) == 0 {
			// No results, probably reached the end of the query
			break
		}
		if err != nil {
			if len(records) > 0 {
				// Return the partial results
				break
			}
			return processResponse(nil, "", err)
		}
		records = append(records, results...)
		cursor = nextCursor
		if cursor == "" {
			break
		}
	}

	return processResponse(records, cursor, nil)
}

// retryWithCursor retries a given function `fn` which receives a query and fetches data in a paginated manner using a cursor. It continues to call `fn` until the desired `count` of records is fetched, the job timeout is reached, or there are no more results.
func retryWithCursorAndQuery[T any](
	j types.Job,
	baseDir string,
	query string,
	count int,
	cursor string,
	fn func(j types.Job, baseDir string, query string, count int, cursor string) ([]*T, string, error),
) (types.JobResult, error) {
	return retryWithCursor(
		j,
		baseDir,
		count,
		cursor,
		func(j types.Job, baseDir string, count int, cursor string) ([]*T, string, error) {
			return fn(j, baseDir, query, count, cursor)
		},
	)
}

// processResponse is a convenience function that takes a response object, a nextCursor string, and an error, and converts them into a types.JobResult.
func processResponse(response any, nextCursor string, err error) (types.JobResult, error) {
	if err != nil {
		return types.JobResult{Error: err.Error()}, err
	}
	dat, err := json.Marshal(response)
	if err != nil {
		return types.JobResult{Error: err.Error()}, err
	}
	return types.JobResult{Data: dat, NextCursor: nextCursor}, nil
}

// Retry the function with the cursor
// fallback for all strategies for non-query types
func defaultStrategyFallback(j types.Job, ts *TwitterScraper, args *args.TwitterSearchArguments) (types.JobResult, error) {
	switch strings.ToLower(args.QueryType) {
	case "searchbyprofile":
		profile, err := ts.ScrapeTweetsProfile(j, ts.configuration.DataDir, args.Query)
		return processResponse(profile, "", err)
	case "searchfollowers":
		followers, err := ts.ScrapeFollowersForProfile(j, ts.configuration.DataDir, args.Query, args.MaxResults)
		return processResponse(followers, "", err)
	case "getbyid":
		tweet, err := ts.ScrapeTweetByID(j, ts.configuration.DataDir, args.Query)
		return processResponse(tweet, "", err)
	case "getreplies":
		replies, err := ts.GetTweetReplies(j, ts.configuration.DataDir, args.Query, "")
		return processResponse(replies, "", err)
	case "getretweeters":
		retweeters, err := ts.GetTweetRetweeters(j, ts.configuration.DataDir, args.Query, args.MaxResults, "")
		return processResponse(retweeters, "", err)
	case "gettweets":
		return retryWithCursorAndQuery(j, ts.configuration.DataDir, args.Query, args.MaxResults, args.NextCursor, ts.GetUserTweets)
	case "getmedia":
		return retryWithCursorAndQuery(j, ts.configuration.DataDir, args.Query, args.MaxResults, args.NextCursor, ts.GetUserMedia)
	case "gethometweets":
		return retryWithCursor(j, ts.configuration.DataDir, args.MaxResults, args.NextCursor, ts.GetHomeTweets)
	case "getforyoutweets":
		return retryWithCursor(j, ts.configuration.DataDir, args.MaxResults, args.NextCursor, ts.GetForYouTweets)
	case "getbookmarks":
		return retryWithCursor(j, ts.configuration.DataDir, args.MaxResults, args.NextCursor, ts.GetBookmarks)
	case "getprofilebyid":
		profile, err := ts.GetProfileByID(j, ts.configuration.DataDir, args.Query)
		return processResponse(profile, "", err)
	case "gettrends":
		trends, err := ts.GetTrends(j, ts.configuration.DataDir)
		return processResponse(trends, "", err)
	case "getfollowing":
		following, err := ts.GetFollowing(j, ts.configuration.DataDir, args.Query, args.MaxResults)
		return processResponse(following, "", err)
	case "getfollowers":
		return retryWithCursorAndQuery(j, ts.configuration.DataDir, args.Query, args.MaxResults, args.NextCursor, ts.GetFollowers)
	case "getspace":
		space, err := ts.GetSpace(j, ts.configuration.DataDir, args.Query)
		return processResponse(space, "", err)
	}
	return types.JobResult{Error: "invalid search type"}, fmt.Errorf("invalid search type")
}

func (ts *TwitterScraper) ExecuteJob(j types.Job) (types.JobResult, error) {
<<<<<<< HEAD
	args := &args.TwitterSearchArguments{}
	j.Arguments.Unmarshal(args)
=======
	args := &TwitterScraperArgs{}
	if err := j.Arguments.Unmarshal(args); err != nil {
		logrus.Errorf("Error while unmarshalling job arguments: %s", err)
		return types.JobResult{Error: err.Error()}, err
	}
>>>>>>> 72f6559e
	strategy := getScrapeStrategy(j.Type)
	return strategy.Execute(j, ts, args)
}

func (ts *TwitterScraper) FetchHomeTweets(j types.Job, baseDir string, count int, cursor string) ([]*twitterscraper.Tweet, string, error) {
	scraper, account, _, err := ts.getAuthenticatedScraper(j, baseDir, TwitterScraperType)
	if err != nil {
		return nil, "", err
	}

	ts.statsCollector.Add(j.WorkerID, stats.TwitterScrapes, 1)
	tweets, nextCursor, err := scraper.FetchHomeTweets(count, cursor)
	if err != nil {
		_ = ts.handleError(j, err, account)
		return nil, "", err
	}

	ts.statsCollector.Add(j.WorkerID, stats.TwitterTweets, uint(len(tweets)))
	return tweets, nextCursor, nil
}

func (ts *TwitterScraper) FetchForYouTweets(j types.Job, baseDir string, count int, cursor string) ([]*twitterscraper.Tweet, string, error) {
	scraper, account, _, err := ts.getAuthenticatedScraper(j, baseDir, TwitterScraperType)
	if err != nil {
		return nil, "", err
	}

	ts.statsCollector.Add(j.WorkerID, stats.TwitterScrapes, 1)
	tweets, nextCursor, err := scraper.FetchForYouTweets(count, cursor)
	if err != nil {
		_ = ts.handleError(j, err, account)
		return nil, "", err
	}

	ts.statsCollector.Add(j.WorkerID, stats.TwitterTweets, uint(len(tweets)))
	return tweets, nextCursor, nil
}<|MERGE_RESOLUTION|>--- conflicted
+++ resolved
@@ -4,12 +4,8 @@
 	"context"
 	"encoding/json"
 	"fmt"
-<<<<<<< HEAD
 	"github.com/masa-finance/tee-types/args"
 	teetypes "github.com/masa-finance/tee-types/types"
-=======
-	"golang.org/x/exp/slices"
->>>>>>> 72f6559e
 	"os"
 	"strconv"
 	"strings"
@@ -26,96 +22,17 @@
 	"github.com/sirupsen/logrus"
 )
 
-<<<<<<< HEAD
-func (ts *TwitterScraper) convertTwitterScraperTweetToTweetResult(tweet twitterscraper.Tweet) teetypes.TweetResult {
-=======
-type TweetResult struct {
-	ID             int64 `json:"id"`
-	TweetID        string
-	ConversationID string
-	UserID         string
-	Text           string
-	CreatedAt      time.Time
-	Timestamp      int64
-
-	ThreadCursor struct {
-		FocalTweetID string
-		ThreadID     string
-		Cursor       string
-		CursorType   string
-	}
-	IsQuoted     bool
-	IsPin        bool
-	IsReply      bool
-	IsRetweet    bool
-	IsSelfThread bool
-	Likes        int
-	Hashtags     []string
-	HTML         string
-	Replies      int
-	Retweets     int
-	URLs         []string
-	Username     string
-
-	Photos []Photo
-
-	// Video type.
-	Videos []Video
-
-	RetweetedStatusID string
-	Views             int
-	SensitiveContent  bool
-
-	// from twitterx
-	AuthorID          string
-	PublicMetrics     PublicMetrics
-	PossiblySensitive bool
-	Lang              string
-	NewestID          string
-	OldestID          string
-	ResultCount       int
-
-	Error error
-}
-
-type PublicMetrics struct {
-	RetweetCount    int
-	ReplyCount      int
-	LikeCount       int
-	QuoteCount      int
-	BookmarkCount   int
-	ImpressionCount int
-}
-type Photo struct {
-	ID  string
-	URL string
-}
-
-type Video struct {
-	ID      string
-	Preview string
-	URL     string
-	HLSURL  string
-}
-
-func (ts *TwitterScraper) convertTwitterScraperTweetToTweetResult(tweet twitterscraper.Tweet) *TweetResult {
->>>>>>> 72f6559e
-
+func (ts *TwitterScraper) convertTwitterScraperTweetToTweetResult(tweet twitterscraper.Tweet) *teetypes.TweetResult {
 	id, err := strconv.ParseInt(tweet.ID, 10, 64)
 	if err != nil {
 		logrus.Warnf("failed to convert tweet ID to int64: %s", tweet.ID)
 		id = 0 // set to 0 if conversion fails
 	}
 
-	// int64 timestamp to time.Time
 	createdAt := time.Unix(tweet.Timestamp, 0).UTC()
 
-	logrus.Info("Tweet ID: ", id)
-<<<<<<< HEAD
-	return teetypes.TweetResult{
-=======
-	return &TweetResult{
->>>>>>> 72f6559e
+	logrus.Debug("Converting Tweet ID: ", id) // Changed to Debug
+	return &teetypes.TweetResult{
 		ID:             id,
 		TweetID:        tweet.ID,
 		ConversationID: tweet.ConversationID,
@@ -125,7 +42,7 @@
 		Timestamp:      tweet.Timestamp,
 		IsQuoted:       tweet.IsQuoted,
 		IsPin:          tweet.IsPin,
-		IsReply:        tweet.IsPin,
+		IsReply:        tweet.IsReply, // Corrected from tweet.IsPin
 		IsRetweet:      tweet.IsRetweet,
 		IsSelfThread:   tweet.IsSelfThread,
 		Likes:          tweet.Likes,
@@ -186,7 +103,6 @@
 }
 
 func (ts *TwitterScraper) getAuthenticatedScraper(j types.Job, baseDir string, jobType string) (*twitter.Scraper, *twitter.TwitterAccount, *twitter.TwitterApiKey, error) {
-	// If baseDir is empty, use the default data directory
 	if baseDir == "" {
 		baseDir = ts.configuration.DataDir
 	}
@@ -195,27 +111,22 @@
 	var apiKey *twitter.TwitterApiKey
 	var scraper *twitter.Scraper
 
-	// Select authentication method based on job type
 	switch jobType {
 	case TwitterCredentialScraperType:
-		// Only use credentials
 		account = ts.accountManager.GetNextAccount()
 		if account == nil {
 			ts.statsCollector.Add(j.WorkerID, stats.TwitterAuthErrors, 1)
 			return nil, nil, nil, fmt.Errorf("no Twitter credentials available for credential-based scraping")
 		}
 	case TwitterApiScraperType:
-		// Only use API keys
 		apiKey = ts.accountManager.GetNextApiKey()
 		if apiKey == nil {
 			ts.statsCollector.Add(j.WorkerID, stats.TwitterAuthErrors, 1)
 			return nil, nil, nil, fmt.Errorf("no Twitter API keys available for API-based scraping")
 		}
-	default:
+	default: // TwitterScraperType
 		logrus.Debug("Using standard Twitter scraper - prefer credentials if available")
-		// Standard Twitter scraper - prefer credentials if available
 		account = ts.accountManager.GetNextAccount()
-		// Only get API key if no credential is available
 		if account == nil {
 			apiKey = ts.accountManager.GetNextApiKey()
 			if apiKey == nil {
@@ -225,14 +136,12 @@
 		}
 	}
 
-	// Initialize the scraper if credentials are available
 	if account != nil {
 		authConfig := twitter.AuthConfig{
 			Account:               account,
 			BaseDir:               baseDir,
 			SkipLoginVerification: ts.configuration.SkipLoginVerification,
 		}
-
 		scraper = twitter.NewScraper(authConfig)
 		if scraper == nil {
 			ts.statsCollector.Add(j.WorkerID, stats.TwitterAuthErrors, 1)
@@ -240,29 +149,24 @@
 			return nil, account, nil, fmt.Errorf("twitter authentication failed for %s", account.Username)
 		}
 	} else if apiKey != nil {
-		// If we're using API key only (no credentials), we don't initialize the scraper here
-		// The TwitterX client will be created in the appropriate method
 		logrus.Info("Using API key only for this request")
 	} else {
-		// This shouldn't happen due to our earlier checks, but just in case
-		return nil, nil, nil, fmt.Errorf("no authentication method available")
-	}
-
+		return nil, nil, nil, fmt.Errorf("no authentication method available after selection logic")
+	}
 	return scraper, account, apiKey, nil
 }
 
-// handleError handles Twitter API errors, detecting rate limits and marking accounts as rate-limited if necessary
-// It returns true if the account is rate-limited, false otherwise
 func (ts *TwitterScraper) handleError(j types.Job, err error, account *twitter.TwitterAccount) bool {
-	if strings.Contains(err.Error(), "Rate limit exceeded") {
+	if strings.Contains(err.Error(), "Rate limit exceeded") || strings.Contains(err.Error(), "status code 429") {
 		ts.statsCollector.Add(j.WorkerID, stats.TwitterRateErrors, 1)
 		if account != nil {
 			ts.accountManager.MarkAccountRateLimited(account)
 			logrus.Warnf("rate limited: %s", account.Username)
+		} else {
+			logrus.Warn("Rate limited (API Key or no specific account)")
 		}
 		return true
 	}
-
 	ts.statsCollector.Add(j.WorkerID, stats.TwitterErrors, 1)
 	return false
 }
@@ -277,48 +181,37 @@
 	return result
 }
 
-// ScrapeFollowersForProfile scrapes the followers of a given Twitter profile.
-//
-// It takes a base directory, a username and a count as parameters, and returns
-// a slice of pointers to twitterscraper.Profile and an error. It increments the
-// TwitterScrapes and TwitterProfiles stats counters.
-//
-// If the scraper fails, it calls handleError with the error and the account,
-// and returns the error.
 func (ts *TwitterScraper) ScrapeFollowersForProfile(j types.Job, baseDir string, username string, count int) ([]*twitterscraper.Profile, error) {
 	scraper, account, _, err := ts.getAuthenticatedScraper(j, baseDir, TwitterScraperType)
 	if err != nil {
 		return nil, err
+	}
+	if scraper == nil {
+		return nil, fmt.Errorf("scraper not initialized for ScrapeFollowersForProfile")
 	}
 
 	ts.statsCollector.Add(j.WorkerID, stats.TwitterScrapes, 1)
 	followingResponse, errString, _ := scraper.FetchFollowers(username, count, "")
 	if errString != "" {
-		err := fmt.Errorf("rate limited: %s", errString)
-		if ts.handleError(j, err, account) {
-			return nil, err
-		}
-
+		fetchErr := fmt.Errorf("error fetching followers: %s", errString)
+		if ts.handleError(j, fetchErr, account) {
+			return nil, fetchErr
+		}
 		logrus.Errorf("[-] Error fetching followers: %s", errString)
-		return nil, fmt.Errorf("error fetching followers: %s", errString)
+		return nil, fetchErr
 	}
 
 	ts.statsCollector.Add(j.WorkerID, stats.TwitterProfiles, uint(len(followingResponse)))
 	return followingResponse, nil
 }
 
-// ScrapeTweetsProfile retrieves a Twitter profile by username.
-//
-// It takes a base directory and a username as parameters, and returns a
-// twitterscraper.Profile and an error. It increments the TwitterScrapes and
-// TwitterProfiles stats counters.
-//
-// If the scraper fails, it calls handleError with the error and the account,
-// and returns the error.
 func (ts *TwitterScraper) ScrapeTweetsProfile(j types.Job, baseDir string, username string) (twitterscraper.Profile, error) {
 	scraper, account, _, err := ts.getAuthenticatedScraper(j, baseDir, TwitterScraperType)
 	if err != nil {
 		return twitterscraper.Profile{}, err
+	}
+	if scraper == nil {
+		return twitterscraper.Profile{}, fmt.Errorf("scraper not initialized for ScrapeTweetsProfile")
 	}
 
 	ts.statsCollector.Add(j.WorkerID, stats.TwitterScrapes, 1)
@@ -332,173 +225,65 @@
 	return profile, nil
 }
 
-<<<<<<< HEAD
-// ScrapeTweetsByFullArchiveSearchQuery scrapes tweets by a full archive search query.
-//
-// It takes a base directory, a query string and a count as parameters, and returns
-// a slice of pointer to TweetResult.
 func (ts *TwitterScraper) ScrapeTweetsByFullArchiveSearchQuery(j types.Job, baseDir string, query string, count int) ([]*teetypes.TweetResult, error) {
-	return ts.scrapeTweetsByQuery(j, twitterx.TweetsAll, baseDir, query, count)
-}
-
-// ScrapeTweetsByRecentSearchQuery scrapes tweets by a search query using the TwitterX API.
-//
-// It takes a base directory, a query string and a count as parameters, and returns
-// a slice of pointer to teetypes.TweetResult.
+	return ts.queryTweets(j, twitterx.TweetsAll, baseDir, query, count)
+}
+
 func (ts *TwitterScraper) ScrapeTweetsByRecentSearchQuery(j types.Job, baseDir string, query string, count int) ([]*teetypes.TweetResult, error) {
-	return ts.scrapeTweetsByQuery(j, twitterx.TweetsSearchRecent, baseDir, query, count)
-}
-
-// scrapeTweetsByQuery scrapes tweets by a search query using the TwitterX API
-=======
-// queryTweets scrapes tweets by a search query using the TwitterX API
->>>>>>> 72f6559e
-// if a TwitterX API key is available. Otherwise, it uses the default scraper.
-//
-// It takes a base query endpoint, a base directory, a query string and a count
-// as parameters, and returns a slice of pointers to teetypes.TweetResult and an error.
-// It increments the TwitterScrapes and TwitterTweets stats counters.
-//
-// If the scraper fails, it calls handleError with the error and the account,
-// and returns the error.
-<<<<<<< HEAD
-func (ts *TwitterScraper) scrapeTweetsByQuery(j types.Job, baseQueryEndpoint string, baseDir string, query string, count int) ([]*teetypes.TweetResult, error) {
-=======
-func (ts *TwitterScraper) queryTweets(j types.Job, baseQueryEndpoint string, baseDir string, query string, count int) ([]*TweetResult, error) {
->>>>>>> 72f6559e
+	return ts.queryTweets(j, twitterx.TweetsSearchRecent, baseDir, query, count)
+}
+
+func (ts *TwitterScraper) queryTweets(j types.Job, baseQueryEndpoint string, baseDir string, query string, count int) ([]*teetypes.TweetResult, error) {
 	scraper, account, apiKey, err := ts.getAuthenticatedScraper(j, baseDir, TwitterScraperType)
 	if err != nil {
 		return nil, err
 	}
 
-<<<<<<< HEAD
-	ts.statsCollector.Add(j.WorkerID, stats.TwitterScrapes, 1)
-	var tweets []*teetypes.TweetResult
-
-	// Check if we have a TwitterX API key
-	if apiKey != nil {
-
-		client := client.NewTwitterXClient(apiKey.Key)
-		twitterXScraper := twitterx.NewTwitterXScraper(client)
-
-		// Scrape tweets using the TwitterX API
-		var result *twitterx.TwitterXSearchQueryResult
-		switch baseQueryEndpoint {
-		case twitterx.TweetsAll:
-			result, err = twitterXScraper.ScrapeTweetsByFullTextSearchQuery(query, count)
-			if err != nil {
-				return nil, err
-			}
-		case twitterx.TweetsSearchRecent:
-			result, err = twitterXScraper.ScrapeTweetsByQuery(query, count)
-			if err != nil {
-				return nil, err
-			}
-		}
-
-		if result == nil {
-			return nil, fmt.Errorf("no tweets found")
-		}
-
-		for _, tweet := range result.Data {
-
-			// Append the tweet to the list of tweet result
-			var newTweetResult teetypes.TweetResult
-
-			// convert id string to int64
-			id, err := strconv.ParseInt(tweet.ID, 10, 64)
-			if err != nil {
-				return nil, err
-			}
-
-			newTweetResult.ID = id
-			newTweetResult.TweetID = tweet.ID
-			newTweetResult.AuthorID = tweet.AuthorID
-			newTweetResult.Text = tweet.Text
-			newTweetResult.ConversationID = tweet.ConversationID
-			newTweetResult.UserID = tweet.AuthorID
-			newTweetResult.CreatedAt = tweet.CreatedAt
-			newTweetResult.Username = tweet.Username
-
-			newTweetPublicMetrics := teetypes.PublicMetrics{
-				BookmarkCount: tweet.PublicMetrics.BookmarkCount,
-				LikeCount:     tweet.PublicMetrics.LikeCount,
-				QuoteCount:    tweet.PublicMetrics.QuoteCount,
-				ReplyCount:    tweet.PublicMetrics.ReplyCount,
-				RetweetCount:  tweet.PublicMetrics.RetweetCount,
-			}
-
-			newTweetResult.PublicMetrics = newTweetPublicMetrics
-
-			newTweetResult.Lang = tweet.Lang
-			newTweetResult.NewestID = result.Meta.NewestID
-			newTweetResult.OldestID = result.Meta.OldestID
-			newTweetResult.ResultCount = result.Meta.ResultCount
-
-			tweets = append(tweets, &newTweetResult)
-		}
-		logrus.Info("Scraped tweets - post:  ", len(tweets))
-		ts.statsCollector.Add(j.WorkerID, stats.TwitterTweets, uint(len(tweets)))
-
-		return tweets, nil
-
-=======
-	// Check if we have a TwitterX API key
+	if account != nil && scraper != nil {
+		return ts.scrapeTweetsWithCredentials(j, query, count, scraper, account)
+	} else if apiKey != nil {
+		return ts.scrapeTweetsWithApiKey(j, baseQueryEndpoint, query, count, apiKey)
+	}
+	return nil, fmt.Errorf("no valid authentication method (credentials or API key) found by getAuthenticatedScraper for queryTweets")
+}
+
+func (ts *TwitterScraper) queryTweetsWithCredentials(j types.Job, baseDir string, query string, count int) ([]*teetypes.TweetResult, error) {
+	scraper, account, _, err := ts.getAuthenticatedScraper(j, baseDir, TwitterCredentialScraperType)
+	if err != nil {
+		return nil, err
+	}
+	if scraper == nil {
+		return nil, fmt.Errorf("scraper not initialized for queryTweetsWithCredentials")
+	}
+	return ts.scrapeTweetsWithCredentials(j, query, count, scraper, account)
+}
+
+func (ts *TwitterScraper) queryTweetsWithApiKey(j types.Job, baseQueryEndpoint string, baseDir string, query string, count int) ([]*teetypes.TweetResult, error) {
+	_, _, apiKey, err := ts.getAuthenticatedScraper(j, baseDir, TwitterApiScraperType)
+	if err != nil {
+		return nil, err
+	}
 	if apiKey == nil {
-		return ts.scrapeTweetsWithCredentials(j, query, count, scraper, account)
->>>>>>> 72f6559e
+		return nil, fmt.Errorf("API key not available for queryTweetsWithApiKey")
 	}
 	return ts.scrapeTweetsWithApiKey(j, baseQueryEndpoint, query, count, apiKey)
 }
 
-// queryTweetsWithCredentials performs tweet scraping using only Twitter credentials
-// This method is specifically for queries that require credential-based access
-<<<<<<< HEAD
-func (ts *TwitterScraper) scrapeTweetsByQueryWithCredentials(j types.Job, baseDir string, query string, count int) ([]*teetypes.TweetResult, error) {
-=======
-func (ts *TwitterScraper) queryTweetsWithCredentials(j types.Job, baseDir string, query string, count int) ([]*TweetResult, error) {
->>>>>>> 72f6559e
-	scraper, account, _, err := ts.getAuthenticatedScraper(j, baseDir, TwitterCredentialScraperType)
-	if err != nil {
-		return nil, err
-	}
-	return ts.scrapeTweetsWithCredentials(j, query, count, scraper, account)
-}
-
-// queryTweetsWithApiKey performs tweet scraping using only Twitter API keys
-// This method is specifically for queries that require API-based access
-func (ts *TwitterScraper) queryTweetsWithApiKey(j types.Job, baseQueryEndpoint string, baseDir string, query string, count int) ([]*TweetResult, error) {
-	_, _, apiKey, err := ts.getAuthenticatedScraper(j, baseDir, TwitterApiScraperType)
-	if err != nil {
-		return nil, err
-	}
-	return ts.scrapeTweetsWithApiKey(j, baseQueryEndpoint, query, count, apiKey)
-}
-
-// scrapeTweetsWithCredentials is the method that actually performs the work of scraping tweets using only Twitter credentials.
-func (ts *TwitterScraper) scrapeTweetsWithCredentials(j types.Job, query string, count int, scraper *twitter.Scraper, account *twitter.TwitterAccount) ([]*TweetResult, error) {
-	ts.statsCollector.Add(j.WorkerID, stats.TwitterScrapes, 1)
-<<<<<<< HEAD
-	var tweets []*teetypes.TweetResult
-=======
->>>>>>> 72f6559e
-
-	tweets := make([]*TweetResult, 0, count)
-	// Use the default scraper if no TwitterX API key is available
+func (ts *TwitterScraper) scrapeTweetsWithCredentials(j types.Job, query string, count int, scraper *twitter.Scraper, account *twitter.TwitterAccount) ([]*teetypes.TweetResult, error) {
+	ts.statsCollector.Add(j.WorkerID, stats.TwitterScrapes, 1)
+	tweets := make([]*teetypes.TweetResult, 0, count)
+
 	ctx, cancel := context.WithTimeout(context.Background(), j.Timeout)
 	defer cancel()
 
 	scraper.SetSearchMode(twitterscraper.SearchLatest)
 
-	// No need to loop until we get `count` tweets, scraper.SearchTweets does it for us.
-	// TODO: Instead of collecting results into a slice, directly use the channel to add results as they come in
-	for tweet := range scraper.SearchTweets(ctx, query, count) {
-		if tweet.Error != nil {
-			_ = ts.handleError(j, tweet.Error, account)
-			return nil, tweet.Error
-		}
-
-		newTweetResult := ts.convertTwitterScraperTweetToTweetResult(tweet.Tweet)
+	for tweetScraped := range scraper.SearchTweets(ctx, query, count) {
+		if tweetScraped.Error != nil {
+			_ = ts.handleError(j, tweetScraped.Error, account)
+			return nil, tweetScraped.Error
+		}
+		newTweetResult := ts.convertTwitterScraperTweetToTweetResult(tweetScraped.Tweet)
 		tweets = append(tweets, newTweetResult)
 	}
 
@@ -506,136 +291,105 @@
 	return tweets, nil
 }
 
-<<<<<<< HEAD
-// scrapeTweetsByQueryWithApiKey performs tweet scraping using only Twitter API keys
-// This method is specifically for queries that require API-based access
-func (ts *TwitterScraper) scrapeTweetsByQueryWithApiKey(j types.Job, baseQueryEndpoint string, baseDir string, query string, count int) ([]*teetypes.TweetResult, error) {
-	_, _, apiKey, err := ts.getAuthenticatedScraper(j, baseDir, TwitterApiScraperType)
-	if err != nil {
-		return nil, err
-	}
-
-=======
-// scrapeTweetsWithApiKey performs the actual work of tweet scraping using only Twitter API keys
-func (ts *TwitterScraper) scrapeTweetsWithApiKey(j types.Job, baseQueryEndpoint string, query string, count int, apiKey *twitter.TwitterApiKey) ([]*TweetResult, error) {
->>>>>>> 72f6559e
-	ts.statsCollector.Add(j.WorkerID, stats.TwitterScrapes, 1)
-
-	// If full archive search is requested, ensure key is elevated
+func (ts *TwitterScraper) scrapeTweetsWithApiKey(j types.Job, baseQueryEndpoint string, query string, count int, apiKey *twitter.TwitterApiKey) ([]*teetypes.TweetResult, error) {
+	ts.statsCollector.Add(j.WorkerID, stats.TwitterScrapes, 1)
+
 	if baseQueryEndpoint == twitterx.TweetsAll && apiKey.Type == twitter.TwitterApiKeyTypeBase {
 		return nil, fmt.Errorf("this API key is a base/Basic key and does not have access to full archive search. Please use an elevated/Pro API key")
 	}
-<<<<<<< HEAD
-	var tweets []*teetypes.TweetResult
-=======
-
->>>>>>> 72f6559e
-	// Use API-based scraper
-	client := client.NewTwitterXClient(apiKey.Key)
-	twitterXScraper := twitterx.NewTwitterXScraper(client)
-
-	// TODO: Instead of adding to `tweets`, incrementally store them directly into the result cache
-	tweets := make([]*TweetResult, 0, count)
-
-<<<<<<< HEAD
-	if result == nil {
-		return nil, fmt.Errorf("no tweets found")
-	}
-
-	for _, tweet := range result.Data {
-		// Convert to tweet result
-		var newTweetResult teetypes.TweetResult
-=======
+
+	apiClient := client.NewTwitterXClient(apiKey.Key)
+	twitterXScraper := twitterx.NewTwitterXScraper(apiClient)
+	tweets := make([]*teetypes.TweetResult, 0, count)
+
 	cursor := ""
 	deadline := time.Now().Add(j.Timeout)
->>>>>>> 72f6559e
 
 	for len(tweets) < count && time.Now().Before(deadline) {
-		result, err := twitterXScraper.ScrapeTweetsByQuery(baseQueryEndpoint, query, count-len(tweets), cursor)
+		numToFetch := count - len(tweets)
+		if numToFetch <= 0 {
+			break
+		}
+
+		result, err := twitterXScraper.ScrapeTweetsByQuery(baseQueryEndpoint, query, numToFetch, cursor)
 		if err != nil {
-			if len(tweets) == 0 {
-				ts.handleError(j, err, nil)
-				return nil, err
-			}
-			// Return the partial results
+			if ts.handleError(j, err, nil) {
+				if len(tweets) > 0 {
+					logrus.Warnf("Rate limit hit, returning partial results (%d tweets) for query: %s", len(tweets), query)
+					break
+				}
+			}
+			return nil, err
+		}
+
+		if result == nil || len(result.Data) == 0 {
+			if len(tweets) == 0 && err == nil {
+				logrus.Infof("No tweets found for query: %s with API key.", query)
+			}
 			break
 		}
-<<<<<<< HEAD
-
-		newTweetResult.ID = id
-		newTweetResult.TweetID = tweet.ID
-		newTweetResult.AuthorID = tweet.AuthorID
-		newTweetResult.Text = tweet.Text
-		newTweetResult.ConversationID = tweet.ConversationID
-		newTweetResult.UserID = tweet.AuthorID
-		newTweetResult.CreatedAt = tweet.CreatedAt
-		newTweetResult.Username = tweet.Username
-
-		newTweetPublicMetrics := teetypes.PublicMetrics{
-			BookmarkCount: tweet.PublicMetrics.BookmarkCount,
-			LikeCount:     tweet.PublicMetrics.LikeCount,
-			QuoteCount:    tweet.PublicMetrics.QuoteCount,
-			ReplyCount:    tweet.PublicMetrics.ReplyCount,
-			RetweetCount:  tweet.PublicMetrics.RetweetCount,
-=======
-		if result == nil || len(result.Data) == 0 {
-			// Reached the end of the query
-			if len(tweets) == 0 {
-				return nil, fmt.Errorf("no tweets found")
-			}
+
+		for _, tX := range result.Data {
+			tweetIDInt, convErr := strconv.ParseInt(tX.ID, 10, 64)
+			if convErr != nil {
+				logrus.Errorf("Failed to convert tweet ID from twitterx '%s' to int64: %v", tX.ID, convErr)
+				return nil, fmt.Errorf("failed to parse tweet ID '%s' from twitterx: %w", tX.ID, convErr)
+			}
+
+			newTweet := &teetypes.TweetResult{
+				ID:             tweetIDInt,
+				TweetID:        tX.ID,
+				AuthorID:       tX.AuthorID,
+				Text:           tX.Text,
+				ConversationID: tX.ConversationID,
+				UserID:         tX.AuthorID,
+				CreatedAt:      tX.CreatedAt,
+				Username:       tX.Username,
+				Lang:           tX.Lang,
+			}
+			if result.Meta != nil {
+				newTweet.NewestID = result.Meta.NewestID
+				newTweet.OldestID = result.Meta.OldestID
+				newTweet.ResultCount = result.Meta.ResultCount
+			}
+
+			if tX.PublicMetrics != nil {
+				newTweet.PublicMetrics = teetypes.PublicMetrics{
+					RetweetCount:  tX.PublicMetrics.RetweetCount,
+					ReplyCount:    tX.PublicMetrics.ReplyCount,
+					LikeCount:     tX.PublicMetrics.LikeCount,
+					QuoteCount:    tX.PublicMetrics.QuoteCount,
+					BookmarkCount: tX.PublicMetrics.BookmarkCount,
+				}
+			}
+			// if tX.PossiblySensitive is available in twitterx.TweetData and teetypes.TweetResult has PossiblySensitive:
+			// newTweet.PossiblySensitive = tX.PossiblySensitive
+			// Also, fields like IsQuoted, Photos, Videos etc. would need to be populated if tX provides them.
+			// Currently, this mapping is simpler than convertTwitterScraperTweetToTweetResult.
+
+			tweets = append(tweets, newTweet)
+			if len(tweets) >= count {
+				goto EndLoop
+			}
+		}
+
+		if result.Meta != nil {
+			cursor = result.Meta.NextCursor
+		} else {
+			cursor = ""
+		}
+
+		if cursor == "" {
 			break
->>>>>>> 72f6559e
-		}
-
-		// Scrape tweets using the TwitterX API
-		for _, t := range result.Data {
-			// convert id string to int64
-			id, err := strconv.ParseInt(t.ID, 10, 64)
-			if err != nil {
-				return nil, err
-			}
-
-			tweet := TweetResult{
-				ID:             id,
-				TweetID:        t.ID,
-				AuthorID:       t.AuthorID,
-				Text:           t.Text,
-				ConversationID: t.ConversationID,
-				UserID:         t.AuthorID,
-				CreatedAt:      t.CreatedAt,
-				Username:       t.Username,
-				Lang:           t.Lang,
-				NewestID:       result.Meta.NewestID,
-				OldestID:       result.Meta.OldestID,
-				ResultCount:    result.Meta.ResultCount,
-				PublicMetrics: PublicMetrics{
-					BookmarkCount: t.PublicMetrics.BookmarkCount,
-					LikeCount:     t.PublicMetrics.LikeCount,
-					QuoteCount:    t.PublicMetrics.QuoteCount,
-					ReplyCount:    t.PublicMetrics.ReplyCount,
-					RetweetCount:  t.PublicMetrics.RetweetCount,
-				},
-			}
-
-			tweets = append(tweets, &tweet)
-		}
-		cursor = result.Meta.NextCursor
-	}
-
-	logrus.Infof("Scraped %d tweets using API key", len(tweets))
+		}
+	}
+EndLoop:
+
+	logrus.Infof("Scraped %d tweets (target: %d) using API key for query: %s", len(tweets), count, query)
 	ts.statsCollector.Add(j.WorkerID, stats.TwitterTweets, uint(len(tweets)))
-
 	return tweets, nil
 }
 
-// ScrapeTweetByID scrapes a tweet by ID
-//
-// It takes a base directory and a tweet ID as parameters, and returns
-// a pointer to a TweetResult and an error. It increments the
-// TwitterScrapes and TwitterTweets stats counters.
-//
-// If the scraper fails, it calls handleError with the error and the
-// account, and returns the error.
 func (ts *TwitterScraper) ScrapeTweetByID(j types.Job, baseDir string, tweetID string) (*teetypes.TweetResult, error) {
 	ts.statsCollector.Add(j.WorkerID, stats.TwitterScrapes, 1)
 
@@ -643,105 +397,89 @@
 	if err != nil {
 		return nil, err
 	}
+	if scraper == nil {
+		return nil, fmt.Errorf("scraper not initialized for ScrapeTweetByID")
+	}
 
 	tweet, err := scraper.GetTweet(tweetID)
 	if err != nil {
 		_ = ts.handleError(j, err, account)
 		return nil, err
 	}
+	if tweet == nil {
+		return nil, fmt.Errorf("tweet not found or error occurred, but error was nil")
+	}
 
 	tweetResult := ts.convertTwitterScraperTweetToTweetResult(*tweet)
-
 	ts.statsCollector.Add(j.WorkerID, stats.TwitterTweets, 1)
 	return tweetResult, nil
 }
 
-// GetTweet retrieves a tweet by ID.
-//
-// It takes a base directory and a tweet ID as parameters, and returns
-// a pointer to a TweetResult and an error. It increments the
-// TwitterScrapes and TwitterTweets stats counters.
-//
-// If the scraper fails, it calls handleError with the error and the
-// account, and returns the error.
 func (ts *TwitterScraper) GetTweet(j types.Job, baseDir, tweetID string) (*teetypes.TweetResult, error) {
 	scraper, account, _, err := ts.getAuthenticatedScraper(j, baseDir, TwitterScraperType)
 	if err != nil {
 		return nil, err
 	}
-
-	ts.statsCollector.Add(j.WorkerID, stats.TwitterScrapes, 1)
-	tweet, err := scraper.GetTweet(tweetID)
+	if scraper == nil {
+		return nil, fmt.Errorf("scraper not initialized for GetTweet")
+	}
+
+	ts.statsCollector.Add(j.WorkerID, stats.TwitterScrapes, 1)
+	scrapedTweet, err := scraper.GetTweet(tweetID)
 	if err != nil {
 		_ = ts.handleError(j, err, account)
 		return nil, err
 	}
-
-	tweetResult := ts.convertTwitterScraperTweetToTweetResult(*tweet)
-
+	if scrapedTweet == nil {
+		return nil, fmt.Errorf("scrapedTweet not found or error occurred, but error was nil")
+	}
+	tweetResult := ts.convertTwitterScraperTweetToTweetResult(*scrapedTweet)
 	ts.statsCollector.Add(j.WorkerID, stats.TwitterTweets, 1)
 	return tweetResult, nil
 }
 
-// GetTweetReplies retrieves replies to a tweet.
-//
-// It takes a base directory, a tweet ID and a cursor as parameters,
-// and returns a slice of pointers to TweetResult and an error.
-// It increments the TwitterScrapes and TwitterTweets stats counters.
-//
-// If the scraper fails, it calls handleError with the error and the
-// account, and returns the error.
-<<<<<<< HEAD
-func (ts *TwitterScraper) GetTweetReplies(j types.Job, baseDir, tweetID string, cursor string) ([]teetypes.TweetResult, error) {
-=======
-func (ts *TwitterScraper) GetTweetReplies(j types.Job, baseDir, tweetID string, cursor string) ([]*TweetResult, error) {
->>>>>>> 72f6559e
-	scraper, account, _, err := ts.getAuthenticatedScraper(j, baseDir, TwitterScraperType)
-	if err != nil {
-		return nil, err
-	}
-
-	ts.statsCollector.Add(j.WorkerID, stats.TwitterScrapes, 1)
-<<<<<<< HEAD
-	var replies []teetypes.TweetResult
-=======
-	var replies []*TweetResult
->>>>>>> 72f6559e
-	tweets, threadCursor, err := scraper.GetTweetReplies(tweetID, cursor)
-
-	for i, tweet := range tweets {
-		if err != nil {
-			_ = ts.handleError(j, err, account)
-			return nil, err
-		}
-
-		newTweetResult := ts.convertTwitterScraperTweetToTweetResult(*tweet)
-		newTweetResult.ThreadCursor.Cursor = threadCursor[i].Cursor
-		newTweetResult.ThreadCursor.CursorType = threadCursor[i].CursorType
-		newTweetResult.ThreadCursor.FocalTweetID = threadCursor[i].FocalTweetID
-		newTweetResult.ThreadCursor.ThreadID = threadCursor[i].ThreadID
-		newTweetResult.Error = err
-
+func (ts *TwitterScraper) GetTweetReplies(j types.Job, baseDir, tweetID string, cursor string) ([]*teetypes.TweetResult, error) {
+	scraper, account, _, err := ts.getAuthenticatedScraper(j, baseDir, TwitterScraperType)
+	if err != nil {
+		return nil, err
+	}
+	if scraper == nil {
+		return nil, fmt.Errorf("scraper not initialized for GetTweetReplies")
+	}
+
+	ts.statsCollector.Add(j.WorkerID, stats.TwitterScrapes, 1)
+	var replies []*teetypes.TweetResult
+
+	scrapedTweets, threadEntries, err := scraper.GetTweetReplies(tweetID, cursor)
+	if err != nil {
+		_ = ts.handleError(j, err, account)
+		return nil, err
+	}
+
+	for i, scrapedTweet := range scrapedTweets {
+		newTweetResult := ts.convertTwitterScraperTweetToTweetResult(*scrapedTweet)
+		if i < len(threadEntries) {
+			// Assuming teetypes.TweetResult has a ThreadCursor field (struct, not pointer)
+			newTweetResult.ThreadCursor.Cursor = threadEntries[i].Cursor
+			newTweetResult.ThreadCursor.CursorType = threadEntries[i].CursorType
+			newTweetResult.ThreadCursor.FocalTweetID = threadEntries[i].FocalTweetID
+			newTweetResult.ThreadCursor.ThreadID = threadEntries[i].ThreadID
+		}
+		// Removed newTweetResult.Error = err as err is for the GetTweetReplies operation itself.
 		replies = append(replies, newTweetResult)
-
 	}
 
 	ts.statsCollector.Add(j.WorkerID, stats.TwitterTweets, uint(len(replies)))
 	return replies, nil
 }
 
-// GetTweetRetweeters retrieves the retweeters of a tweet.
-//
-// It takes a base directory, a tweet ID, a count and a cursor as parameters,
-// and returns a slice of pointers to twitterscraper.Profile and an error.
-// It increments the TwitterScrapes and TwitterProfiles stats counters.
-//
-// If the scraper fails, it calls handleError with the error and the
-// account, and returns the error.
 func (ts *TwitterScraper) GetTweetRetweeters(j types.Job, baseDir, tweetID string, count int, cursor string) ([]*twitterscraper.Profile, error) {
 	scraper, account, _, err := ts.getAuthenticatedScraper(j, baseDir, TwitterScraperType)
 	if err != nil {
 		return nil, err
+	}
+	if scraper == nil {
+		return nil, fmt.Errorf("scraper not initialized for GetTweetRetweeters")
 	}
 
 	ts.statsCollector.Add(j.WorkerID, stats.TwitterScrapes, 1)
@@ -755,299 +493,250 @@
 	return retweeters, nil
 }
 
-// GetUserTweets retrieves the tweets of a user.
-//
-// It takes a base directory, a username, a count and a cursor as parameters,
-// and returns a slice of pointers to TweetResult, a next cursor string and an error.
-// It increments the TwitterScrapes and TwitterTweets stats counters.
-//
-// If the cursor is empty, it uses the streaming method to retrieve tweets
-// without a cursor. Otherwise, it uses the fetch method with the given cursor.
-// If the streaming method is used, it sets the next cursor to the last tweet's
-// ID if available. If the fetch method is used, the next cursor is set to the
-// cursor returned by the fetch method.
-<<<<<<< HEAD
-func (ts *TwitterScraper) GetUserTweets(j types.Job, baseDir, username string, count int, cursor string) ([]teetypes.TweetResult, string, error) {
-=======
-func (ts *TwitterScraper) GetUserTweets(j types.Job, baseDir, username string, count int, cursor string) ([]*TweetResult, string, error) {
->>>>>>> 72f6559e
+func (ts *TwitterScraper) GetUserTweets(j types.Job, baseDir, username string, count int, cursor string) ([]*teetypes.TweetResult, string, error) {
 	scraper, account, _, err := ts.getAuthenticatedScraper(j, baseDir, TwitterScraperType)
 	if err != nil {
 		return nil, "", err
 	}
-
-	ts.statsCollector.Add(j.WorkerID, stats.TwitterScrapes, 1)
-
-<<<<<<< HEAD
-	var tweets []teetypes.TweetResult
-=======
-	var tweets []*TweetResult
->>>>>>> 72f6559e
+	if scraper == nil {
+		return nil, "", fmt.Errorf("scraper not initialized for GetUserTweets")
+	}
+	ts.statsCollector.Add(j.WorkerID, stats.TwitterScrapes, 1)
+
+	var tweets []*teetypes.TweetResult
 	var nextCursor string
 
 	if cursor != "" {
-		// Use fetch method with cursor
-		fetchedTweets, fetchCursor, err := scraper.FetchTweets(username, count, cursor)
-		if err != nil {
-			_ = ts.handleError(j, err, account)
-			return nil, "", err
-		}
-
+		fetchedTweets, fetchCursor, fetchErr := scraper.FetchTweets(username, count, cursor)
+		if fetchErr != nil {
+			_ = ts.handleError(j, fetchErr, account)
+			return nil, "", fetchErr
+		}
 		for _, tweet := range fetchedTweets {
 			newTweetResult := ts.convertTwitterScraperTweetToTweetResult(*tweet)
 			tweets = append(tweets, newTweetResult)
 		}
 		nextCursor = fetchCursor
 	} else {
-		// Use streaming method without cursor
-		for tweet := range scraper.GetTweets(context.Background(), username, count) {
-			if tweet.Error != nil {
-				_ = ts.handleError(j, tweet.Error, account)
-				return nil, "", tweet.Error
-			}
-			newTweetResult := ts.convertTwitterScraperTweetToTweetResult(tweet.Tweet)
+		ctx, cancel := context.WithTimeout(context.Background(), j.Timeout)
+		defer cancel()
+		for tweetScraped := range scraper.GetTweets(ctx, username, count) {
+			if tweetScraped.Error != nil {
+				_ = ts.handleError(j, tweetScraped.Error, account)
+				return nil, "", tweetScraped.Error
+			}
+			newTweetResult := ts.convertTwitterScraperTweetToTweetResult(tweetScraped.Tweet)
 			tweets = append(tweets, newTweetResult)
 		}
-
-		// Set next cursor to last tweet's ID if available
 		if len(tweets) > 0 {
 			nextCursor = strconv.FormatInt(tweets[len(tweets)-1].ID, 10)
 		}
 	}
-
 	ts.statsCollector.Add(j.WorkerID, stats.TwitterTweets, uint(len(tweets)))
 	return tweets, nextCursor, nil
 }
 
-<<<<<<< HEAD
-func (ts *TwitterScraper) GetUserMedia(j types.Job, baseDir, username string, count int, cursor string) ([]teetypes.TweetResult, string, error) {
-=======
-func (ts *TwitterScraper) GetUserMedia(j types.Job, baseDir, username string, count int, cursor string) ([]*TweetResult, string, error) {
->>>>>>> 72f6559e
+func (ts *TwitterScraper) GetUserMedia(j types.Job, baseDir, username string, count int, cursor string) ([]*teetypes.TweetResult, string, error) {
 	scraper, account, _, err := ts.getAuthenticatedScraper(j, baseDir, TwitterScraperType)
 	if err != nil {
 		return nil, "", err
 	}
-
-	ts.statsCollector.Add(j.WorkerID, stats.TwitterScrapes, 1)
-
-<<<<<<< HEAD
-	var media []teetypes.TweetResult
-=======
-	var media []*TweetResult
->>>>>>> 72f6559e
+	if scraper == nil {
+		return nil, "", fmt.Errorf("scraper not initialized for GetUserMedia")
+	}
+	ts.statsCollector.Add(j.WorkerID, stats.TwitterScrapes, 1)
+
+	var media []*teetypes.TweetResult
 	var nextCursor string
+	ctx, cancel := context.WithTimeout(context.Background(), j.Timeout)
+	defer cancel()
 
 	if cursor != "" {
-		// Use fetch method with cursor
-		fetchedTweets, fetchCursor, err := scraper.FetchTweetsAndReplies(username, count, cursor)
-		if err != nil {
-			_ = ts.handleError(j, err, account)
-			return nil, "", err
-		}
-
+		fetchedTweets, fetchCursor, fetchErr := scraper.FetchTweetsAndReplies(username, count, cursor)
+		if fetchErr != nil {
+			_ = ts.handleError(j, fetchErr, account)
+			return nil, "", fetchErr
+		}
 		for _, tweet := range fetchedTweets {
 			if len(tweet.Photos) > 0 || len(tweet.Videos) > 0 {
 				newTweetResult := ts.convertTwitterScraperTweetToTweetResult(*tweet)
 				media = append(media, newTweetResult)
 			}
+			if len(media) >= count {
+				break
+			}
 		}
 		nextCursor = fetchCursor
 	} else {
-		// Use streaming method without cursor
-		for tweet := range scraper.GetTweetsAndReplies(context.Background(), username, count) {
-			if tweet.Error != nil {
-				if ts.handleError(j, tweet.Error, account) {
-					return nil, "", tweet.Error
+		// Fetch more tweets initially as GetTweetsAndReplies doesn't guarantee 'count' media items.
+		// Adjust multiplier as needed; it's a heuristic.
+		initialFetchCount := count * 5 
+		if initialFetchCount == 0 && count > 0 { // handle count=0 case for initialFetchCount if count is very small
+			initialFetchCount = 100 // a reasonable default if count is tiny but non-zero
+		} else if count == 0 {
+			initialFetchCount = 0 // if specifically asking for 0 media items
+		}
+
+
+		for tweetScraped := range scraper.GetTweetsAndReplies(ctx, username, initialFetchCount) {
+			if tweetScraped.Error != nil {
+				if ts.handleError(j, tweetScraped.Error, account) {
+					return nil, "", tweetScraped.Error
 				}
 				continue
 			}
-			if len(tweet.Photos) > 0 || len(tweet.Videos) > 0 {
-				newTweetResult := ts.convertTwitterScraperTweetToTweetResult(tweet.Tweet)
+			if len(tweetScraped.Tweet.Photos) > 0 || len(tweetScraped.Tweet.Videos) > 0 {
+				newTweetResult := ts.convertTwitterScraperTweetToTweetResult(tweetScraped.Tweet)
 				media = append(media, newTweetResult)
-				//media = append(media, &TweetResult{Tweet: &tweet.Tweet})
-			}
-		}
-
-		// Set next cursor to last tweet's ID if available
+				if len(media) >= count && count > 0 { // ensure count > 0 for breaking
+					break
+				}
+			}
+		}
 		if len(media) > 0 {
 			nextCursor = strconv.FormatInt(media[len(media)-1].ID, 10)
 		}
 	}
-
 	ts.statsCollector.Add(j.WorkerID, stats.TwitterOther, uint(len(media)))
 	return media, nextCursor, nil
 }
 
-<<<<<<< HEAD
-func (ts *TwitterScraper) GetHomeTweets(j types.Job, baseDir string, count int, cursor string) ([]teetypes.TweetResult, string, error) {
-=======
-func (ts *TwitterScraper) GetHomeTweets(j types.Job, baseDir string, count int, cursor string) ([]*TweetResult, string, error) {
->>>>>>> 72f6559e
+func (ts *TwitterScraper) GetHomeTweets(j types.Job, baseDir string, count int, cursor string) ([]*teetypes.TweetResult, string, error) {
 	scraper, account, _, err := ts.getAuthenticatedScraper(j, baseDir, TwitterScraperType)
 	if err != nil {
 		return nil, "", err
 	}
-
-	ts.statsCollector.Add(j.WorkerID, stats.TwitterScrapes, 1)
-
-<<<<<<< HEAD
-	var tweets []teetypes.TweetResult
-=======
-	var tweets []*TweetResult
->>>>>>> 72f6559e
+	if scraper == nil {
+		return nil, "", fmt.Errorf("scraper not initialized for GetHomeTweets")
+	}
+	ts.statsCollector.Add(j.WorkerID, stats.TwitterScrapes, 1)
+
+	var tweets []*teetypes.TweetResult
 	var nextCursor string
 
 	if cursor != "" {
-		// Use fetch method with cursor
-		fetchedTweets, fetchCursor, err := scraper.FetchHomeTweets(count, cursor)
-		if err != nil {
-			_ = ts.handleError(j, err, account)
-			return nil, "", err
-		}
-
+		fetchedTweets, fetchCursor, fetchErr := scraper.FetchHomeTweets(count, cursor)
+		if fetchErr != nil {
+			_ = ts.handleError(j, fetchErr, account)
+			return nil, "", fetchErr
+		}
 		for _, tweet := range fetchedTweets {
 			newTweetResult := ts.convertTwitterScraperTweetToTweetResult(*tweet)
 			tweets = append(tweets, newTweetResult)
-			//tweets = append(tweets, &TweetResult{Tweet: tweet})
 		}
 		nextCursor = fetchCursor
 	} else {
-		// Use streaming method without cursor
-		for tweet := range scraper.GetHomeTweets(context.Background(), count) {
-			if tweet.Error != nil {
-				_ = ts.handleError(j, tweet.Error, account)
-				return nil, "", tweet.Error
-			}
-			newTweetResult := ts.convertTwitterScraperTweetToTweetResult(tweet.Tweet)
+		ctx, cancel := context.WithTimeout(context.Background(), j.Timeout)
+		defer cancel()
+		for tweetScraped := range scraper.GetHomeTweets(ctx, count) {
+			if tweetScraped.Error != nil {
+				_ = ts.handleError(j, tweetScraped.Error, account)
+				return nil, "", tweetScraped.Error
+			}
+			newTweetResult := ts.convertTwitterScraperTweetToTweetResult(tweetScraped.Tweet)
 			tweets = append(tweets, newTweetResult)
-			//tweets = append(tweets, &TweetResult{Tweet: &tweet.Tweet})
-			if len(tweets) >= count {
+			if len(tweets) >= count && count > 0 {
 				break
 			}
 		}
-
-		// Set next cursor to last tweet's ID if available
 		if len(tweets) > 0 {
 			nextCursor = strconv.FormatInt(tweets[len(tweets)-1].ID, 10)
 		}
 	}
-
 	ts.statsCollector.Add(j.WorkerID, stats.TwitterTweets, uint(len(tweets)))
 	return tweets, nextCursor, nil
 }
 
-<<<<<<< HEAD
-func (ts *TwitterScraper) GetForYouTweets(j types.Job, baseDir string, count int, cursor string) ([]teetypes.TweetResult, string, error) {
-=======
-func (ts *TwitterScraper) GetForYouTweets(j types.Job, baseDir string, count int, cursor string) ([]*TweetResult, string, error) {
->>>>>>> 72f6559e
+func (ts *TwitterScraper) GetForYouTweets(j types.Job, baseDir string, count int, cursor string) ([]*teetypes.TweetResult, string, error) {
 	scraper, account, _, err := ts.getAuthenticatedScraper(j, baseDir, TwitterScraperType)
 	if err != nil {
 		return nil, "", err
 	}
-
-	ts.statsCollector.Add(j.WorkerID, stats.TwitterScrapes, 1)
-
-<<<<<<< HEAD
-	var tweets []teetypes.TweetResult
-=======
-	var tweets []*TweetResult
->>>>>>> 72f6559e
+	if scraper == nil {
+		return nil, "", fmt.Errorf("scraper not initialized for GetForYouTweets")
+	}
+	ts.statsCollector.Add(j.WorkerID, stats.TwitterScrapes, 1)
+
+	var tweets []*teetypes.TweetResult
 	var nextCursor string
 
 	if cursor != "" {
-		// Use fetch method with cursor
-		fetchedTweets, fetchCursor, err := scraper.FetchForYouTweets(count, cursor)
-		if err != nil {
-			_ = ts.handleError(j, err, account)
-			return nil, "", err
-		}
-
+		fetchedTweets, fetchCursor, fetchErr := scraper.FetchForYouTweets(count, cursor)
+		if fetchErr != nil {
+			_ = ts.handleError(j, fetchErr, account)
+			return nil, "", fetchErr
+		}
 		for _, tweet := range fetchedTweets {
 			newTweetResult := ts.convertTwitterScraperTweetToTweetResult(*tweet)
 			tweets = append(tweets, newTweetResult)
-			//tweets = append(tweets, &TweetResult{Tweet: tweet})
 		}
 		nextCursor = fetchCursor
 	} else {
-		// Use streaming method without cursor
-		for tweet := range scraper.GetForYouTweets(context.Background(), count) {
-			if tweet.Error != nil {
-				_ = ts.handleError(j, tweet.Error, account)
-				return nil, "", tweet.Error
-			}
-			newTweetResult := ts.convertTwitterScraperTweetToTweetResult(tweet.Tweet)
+		ctx, cancel := context.WithTimeout(context.Background(), j.Timeout)
+		defer cancel()
+		for tweetScraped := range scraper.GetForYouTweets(ctx, count) {
+			if tweetScraped.Error != nil {
+				_ = ts.handleError(j, tweetScraped.Error, account)
+				return nil, "", tweetScraped.Error
+			}
+			newTweetResult := ts.convertTwitterScraperTweetToTweetResult(tweetScraped.Tweet)
 			tweets = append(tweets, newTweetResult)
-			//tweets = append(tweets, &TweetResult{Tweet: &tweet.Tweet})
-			if len(tweets) >= count {
+			if len(tweets) >= count && count > 0 {
 				break
 			}
 		}
-
-		// Set next cursor to last tweet's ID if available
 		if len(tweets) > 0 {
 			nextCursor = strconv.FormatInt(tweets[len(tweets)-1].ID, 10)
 		}
 	}
-
 	ts.statsCollector.Add(j.WorkerID, stats.TwitterTweets, uint(len(tweets)))
 	return tweets, nextCursor, nil
 }
 
-// GetBookmarks retrieves the bookmarks of a user.
-//
-// It takes a base directory, a count and a cursor as parameters,
-// and returns a slice of pointers to TweetResult and an error.
-// It increments the TwitterScrapes and TwitterTweets stats counters.
-//
-// If the scraper fails, it calls handleError with the error and the
-// account, and returns the error.
-<<<<<<< HEAD
-func (ts *TwitterScraper) GetBookmarks(j types.Job, baseDir string, count int, cursor string) ([]teetypes.TweetResult, string, error) {
-=======
-func (ts *TwitterScraper) GetBookmarks(j types.Job, baseDir string, count int, cursor string) ([]*TweetResult, string, error) {
->>>>>>> 72f6559e
+func (ts *TwitterScraper) GetBookmarks(j types.Job, baseDir string, count int, cursor string) ([]*teetypes.TweetResult, string, error) {
 	scraper, account, _, err := ts.getAuthenticatedScraper(j, baseDir, TwitterScraperType)
 	if err != nil {
 		return nil, "", err
 	}
-
-	ts.statsCollector.Add(j.WorkerID, stats.TwitterScrapes, 1)
-<<<<<<< HEAD
-	var bookmarks []teetypes.TweetResult
-=======
-	var bookmarks []*TweetResult
->>>>>>> 72f6559e
-
-	ctx := context.Background()
-	// Convert cursor to integer if it's not empty
+	if scraper == nil {
+		return nil, "", fmt.Errorf("scraper not initialized for GetBookmarks")
+	}
+	ts.statsCollector.Add(j.WorkerID, stats.TwitterScrapes, 1)
+	var bookmarks []*teetypes.TweetResult
+
+	ctx, cancel := context.WithTimeout(context.Background(), j.Timeout)
+	defer cancel()
 	cursorInt := 0
 	if cursor != "" {
-		var err error
-		cursorInt, err = strconv.Atoi(cursor)
-		if err != nil {
-			logrus.Warnf("Invalid cursor value '%s', using default: %v", cursor, err)
-		}
-	}
-	for tweet := range scraper.GetBookmarks(ctx, cursorInt) {
-		if tweet.Error != nil {
-			_ = ts.handleError(j, tweet.Error, account)
-			return nil, "", tweet.Error
-		}
-
-		if len(bookmarks) >= count {
+		var parseErr error
+		cursorInt, parseErr = strconv.Atoi(cursor)
+		if parseErr != nil {
+			logrus.Warnf("Invalid cursor value for GetBookmarks '%s', using default 0: %v", cursor, parseErr)
+			cursorInt = 0 // Ensure it's reset if parse fails
+		}
+	}
+	for tweetScraped := range scraper.GetBookmarks(ctx, cursorInt) {
+		if tweetScraped.Error != nil {
+			_ = ts.handleError(j, tweetScraped.Error, account)
+			return nil, "", tweetScraped.Error
+		}
+		newTweetResult := ts.convertTwitterScraperTweetToTweetResult(tweetScraped.Tweet)
+		bookmarks = append(bookmarks, newTweetResult)
+		if len(bookmarks) >= count && count > 0 {
 			break
 		}
-
-		newTweetResult := ts.convertTwitterScraperTweetToTweetResult(tweet.Tweet)
-		bookmarks = append(bookmarks, newTweetResult)
 	}
 
 	var nextCursor string
 	if len(bookmarks) > 0 {
-		nextCursor = bookmarks[len(bookmarks)-1].TweetID
-	}
+		// The twitterscraper GetBookmarks cursor is an offset.
+		// The next cursor should be the current offset + number of items fetched in this batch.
+		nextCursor = strconv.Itoa(cursorInt + len(bookmarks))
+	} else if cursor != "" {
+        // If no bookmarks were fetched but a cursor was provided, retain it or signal no change
+        nextCursor = cursor 
+    }
+
 
 	ts.statsCollector.Add(j.WorkerID, stats.TwitterTweets, uint(len(bookmarks)))
 	return bookmarks, nextCursor, nil
@@ -1058,6 +747,9 @@
 	if err != nil {
 		return nil, err
 	}
+	if scraper == nil {
+		return nil, fmt.Errorf("scraper not initialized for GetProfileByID")
+	}
 
 	ts.statsCollector.Add(j.WorkerID, stats.TwitterScrapes, 1)
 	profile, err := scraper.GetProfileByID(userID)
@@ -1065,7 +757,6 @@
 		_ = ts.handleError(j, err, account)
 		return nil, err
 	}
-
 	ts.statsCollector.Add(j.WorkerID, stats.TwitterProfiles, 1)
 	return &profile, nil
 }
@@ -1075,17 +766,21 @@
 	if err != nil {
 		return nil, err
 	}
+	if scraper == nil {
+		return nil, fmt.Errorf("scraper not initialized for SearchProfile")
+	}
 
 	ts.statsCollector.Add(j.WorkerID, stats.TwitterScrapes, 1)
 	var profiles []*twitterscraper.ProfileResult
-	for profile := range scraper.SearchProfiles(context.Background(), query, count) {
-		if len(profiles) >= count {
+	ctx, cancel := context.WithTimeout(context.Background(), j.Timeout)
+	defer cancel()
+
+	for profile := range scraper.SearchProfiles(ctx, query, count) {
+		profiles = append(profiles, profile)
+		if len(profiles) >= count && count > 0 {
 			break
 		}
-
-		profiles = append(profiles, profile)
-	}
-
+	}
 	ts.statsCollector.Add(j.WorkerID, stats.TwitterProfiles, uint(len(profiles)))
 	return profiles, nil
 }
@@ -1095,6 +790,9 @@
 	if err != nil {
 		return nil, err
 	}
+	if scraper == nil {
+		return nil, fmt.Errorf("scraper not initialized for GetTrends")
+	}
 
 	ts.statsCollector.Add(j.WorkerID, stats.TwitterScrapes, 1)
 	trends, err := scraper.GetTrends()
@@ -1102,8 +800,6 @@
 		_ = ts.handleError(j, err, account)
 		return nil, err
 	}
-
-	// TODO: Should this be the number of topics, or 1 ?
 	ts.statsCollector.Add(j.WorkerID, stats.TwitterOther, uint(len(trends)))
 	return trends, nil
 }
@@ -1113,42 +809,46 @@
 	if err != nil {
 		return nil, "", err
 	}
-
-	ts.statsCollector.Add(j.WorkerID, stats.TwitterScrapes, 1)
-	followers, nextCursor, err := scraper.FetchFollowers(user, count, cursor)
-	if err != nil {
-		_ = ts.handleError(j, err, account)
-		return nil, "", err
-	}
-
+	if scraper == nil {
+		return nil, "", fmt.Errorf("scraper not initialized for GetFollowers")
+	}
+
+	ts.statsCollector.Add(j.WorkerID, stats.TwitterScrapes, 1)
+	followers, nextCursor, fetchErr := scraper.FetchFollowers(user, count, cursor)
+	if fetchErr != nil {
+		_ = ts.handleError(j, fetchErr, account)
+		return nil, "", fetchErr
+	}
 	ts.statsCollector.Add(j.WorkerID, stats.TwitterProfiles, uint(len(followers)))
 	return followers, nextCursor, nil
 }
 
 func (ts *TwitterScraper) GetFollowing(j types.Job, baseDir, username string, count int) ([]*twitterscraper.Profile, error) {
-	// get the authenticated scraper
-	scraper, account, _, err := ts.getAuthenticatedScraper(j, baseDir, TwitterScraperType)
-	if err != nil {
-		return nil, err
-	}
-
-	ts.statsCollector.Add(j.WorkerID, stats.TwitterScrapes, 1)
-	following, errString, _ := scraper.FetchFollowing(username, count, "")
-	if errString != "" {
-		err := fmt.Errorf("error fetching following: %s", errString)
-		_ = ts.handleError(j, err, account)
-		return nil, err
-	}
-
+	scraper, account, _, err := ts.getAuthenticatedScraper(j, baseDir, TwitterScraperType)
+	if err != nil {
+		return nil, err
+	}
+	if scraper == nil {
+		return nil, fmt.Errorf("scraper not initialized for GetFollowing")
+	}
+
+	ts.statsCollector.Add(j.WorkerID, stats.TwitterScrapes, 1)
+	following, _, fetchErr := scraper.FetchFollowing(username, count, "")
+	if fetchErr != nil {
+		_ = ts.handleError(j, fetchErr, account) // Assuming FetchFollowing returns error, not errString
+		return nil, fetchErr
+	}
 	ts.statsCollector.Add(j.WorkerID, stats.TwitterProfiles, uint(len(following)))
 	return following, nil
 }
 
 func (ts *TwitterScraper) GetSpace(j types.Job, baseDir, spaceID string) (*twitterscraper.Space, error) {
-	// get the authenticated scraper
-	scraper, account, _, err := ts.getAuthenticatedScraper(j, baseDir, TwitterScraperType)
-	if err != nil {
-		return nil, err
+	scraper, account, _, err := ts.getAuthenticatedScraper(j, baseDir, TwitterScraperType)
+	if err != nil {
+		return nil, err
+	}
+	if scraper == nil {
+		return nil, fmt.Errorf("scraper not initialized for GetSpace")
 	}
 
 	ts.statsCollector.Add(j.WorkerID, stats.TwitterScrapes, 1)
@@ -1157,19 +857,14 @@
 		_ = ts.handleError(j, err, account)
 		return nil, err
 	}
-
 	ts.statsCollector.Add(j.WorkerID, stats.TwitterOther, 1)
 	return space, nil
 }
 
-// Job type constants for Twitter scrapers
 const (
-	// TwitterScraperType is the original Twitter scraper that can use either credentials or API keys
-	TwitterScraperType = "twitter-scraper"
-	// TwitterCredentialScraperType is specifically for scraping with Twitter credentials only
+	TwitterScraperType           = "twitter-scraper"
 	TwitterCredentialScraperType = "twitter-credential-scraper"
-	// TwitterApiScraperType is specifically for scraping with Twitter API keys only
-	TwitterApiScraperType = "twitter-api-scraper"
+	TwitterApiScraperType        = "twitter-api-scraper"
 )
 
 type TwitterScraper struct {
@@ -1177,58 +872,19 @@
 		Accounts              []string `json:"twitter_accounts"`
 		ApiKeys               []string `json:"twitter_api_keys"`
 		DataDir               string   `json:"data_dir"`
-		SkipLoginVerification bool     `json:"skip_login_verification,omitempty"` // If true, skips Twitter's verify_credentials check (default: false)
+		SkipLoginVerification bool     `json:"skip_login_verification,omitempty"`
 	}
 	accountManager *twitter.TwitterAccountManager
 	statsCollector *stats.StatsCollector
-	capabilities   map[string]bool // Map of supported search types
-}
-
-<<<<<<< HEAD
-type TwitterScraperConfiguration struct {
-	Accounts              []string `json:"twitter_accounts"`
-	ApiKeys               []string `json:"twitter_api_keys"`
-	DataDir               string   `json:"data_dir"`
-	SkipLoginVerification bool     `json:"skip_login_verification,omitempty"` // If true, skips Twitter's verify_credentials check (default: false)
-}
-
-// common
-//
-//	type TwitterScraperArgs struct {
-//		SearchType string `json:"type"`
-//		Query      string `json:"query"`
-//		Count      int    `json:"count"`
-//		MaxResults int    `json:"max_results"`
-//		NextCursor string `json:"next_cursor"`
-//	}
-//
-//	type TwitterSearchArguments struct {
-//		QueryType  string `json:"type"`  // Optional, type of search
-//		Query      string `json:"query"` // Username or search query
-//		Count      int    `json:"count"`
-//		StartTime  string `json:"start_time"`  // Optional ISO timestamp
-//		EndTime    string `json:"end_time"`    // Optional ISO timestamp
-//		MaxResults int    `json:"max_results"` // Optional, max number of results
-//		NextCursor string `json:"next_cursor"`
-//	}
-
-//var TwitterSearchArguments = teetypes.TwitterSearchArguments{}
-=======
-// TwitterScraperConfiguration struct is removed and inlined above.
-type TwitterScraperArgs struct {
-	SearchType string `json:"type"`
-	Query      string `json:"query"`
-	MaxResults int    `json:"max_results"`
-	NextCursor string `json:"next_cursor"`
-}
->>>>>>> 72f6559e
+	capabilities   map[string]bool
+}
 
 func NewTwitterScraper(jc types.JobConfiguration, c *stats.StatsCollector) *TwitterScraper {
 	config := struct {
 		Accounts              []string `json:"twitter_accounts"`
 		ApiKeys               []string `json:"twitter_api_keys"`
 		DataDir               string   `json:"data_dir"`
-		SkipLoginVerification bool     `json:"skip_login_verification,omitempty"` // If true, skips Twitter's verify_credentials check (default: false)
+		SkipLoginVerification bool     `json:"skip_login_verification,omitempty"`
 	}{}
 	if err := jc.Unmarshal(&config); err != nil {
 		logrus.Errorf("Error unmarshalling Twitter scraper configuration: %v", err)
@@ -1238,66 +894,42 @@
 	accounts := parseAccounts(config.Accounts)
 	apiKeys := parseApiKeys(config.ApiKeys)
 	accountManager := twitter.NewTwitterAccountManager(accounts, apiKeys)
-
-	// Detect all API key types
 	accountManager.DetectAllApiKeyTypes()
 
-	skipVerification := os.Getenv("TWITTER_SKIP_LOGIN_VERIFICATION") == "true"
-	if config.SkipLoginVerification || skipVerification {
+	if os.Getenv("TWITTER_SKIP_LOGIN_VERIFICATION") == "true" {
 		config.SkipLoginVerification = true
 	}
-
-	// Set capabilities based on available authentication methods
-	// Define all Twitter capabilities
-	allCapabilities := []string{
-		"searchbyquery", "searchbyfullarchive", "searchbyprofile", "searchfollowers",
-		"getbyid", "getreplies", "getretweeters", "gettweets", "getmedia",
-		"gethometweets", "getforyoutweets", "getbookmarks", "getprofilebyid",
-		"gettrends", "getfollowing", "getfollowers", "getspace", "getspaces",
-	}
-
-	// Initialize capabilities map
-	capabilities := make(map[string]bool)
-
-	// Check for API keys with elevated access (can do full archive search)
-	apiKeyList := accountManager.GetApiKeys()
-	hasFullArchiveCapability := slices.ContainsFunc(apiKeyList, func(k *twitter.TwitterApiKey) bool {
-		return k.Type == twitter.TwitterApiKeyTypeElevated
-	})
-
-	// Set capabilities based on authentication types
-	hasAccounts := len(accounts) > 0
-	hasApiKeys := len(apiKeyList) > 0
-
-	// Enable all capabilities for everything
-	for _, capability := range allCapabilities {
-		// For searchbyfullarchive, only enable if we have elevated API access
-		if capability == "searchbyfullarchive" {
-			capabilities[capability] = hasFullArchiveCapability
-		} else {
-			// Enable if we have either accounts or API keys
-			capabilities[capability] = hasAccounts || hasApiKeys
-		}
-	}
-
-	logrus.Infof("Twitter capabilities: Accounts=%v, ApiKeys=%v, FullArchive=%v, Capabilities: %v",
-		hasAccounts, hasApiKeys, hasFullArchiveCapability, capabilities)
 
 	return &TwitterScraper{
 		configuration:  config,
 		accountManager: accountManager,
 		statsCollector: c,
-		capabilities:   capabilities,
-	}
-}
-
-// TwitterScrapeStrategy defines the interface for scrape strategy
-// Each job type (credential, api, default) implements this
+		capabilities: map[string]bool{
+			"searchbyquery":       true,
+			"searchbyfullarchive": true,
+			"searchbyprofile":     true,
+			"searchfollowers":     true,
+			"getbyid":             true,
+			"getreplies":          true,
+			"getretweeters":       true,
+			"gettweets":           true,
+			"getmedia":            true,
+			"gethometweets":       true,
+			"getforyoutweets":     true,
+			"getbookmarks":        true,
+			"getprofilebyid":      true,
+			"gettrends":           true,
+			"getfollowing":        true,
+			"getfollowers":        true,
+			"getspace":            true,
+		},
+	}
+}
+
 type TwitterScrapeStrategy interface {
-	Execute(j types.Job, ts *TwitterScraper, args *args.TwitterSearchArguments) (types.JobResult, error)
-}
-
-// Factory for strategy
+	Execute(j types.Job, ts *TwitterScraper, jobArgs *args.TwitterSearchArguments) (types.JobResult, error)
+}
+
 func getScrapeStrategy(jobType string) TwitterScrapeStrategy {
 	switch jobType {
 	case TwitterCredentialScraperType:
@@ -1309,215 +941,187 @@
 	}
 }
 
-// Credential-only
 type CredentialScrapeStrategy struct{}
 
-func (s *CredentialScrapeStrategy) Execute(j types.Job, ts *TwitterScraper, args *args.TwitterSearchArguments) (types.JobResult, error) {
-	switch strings.ToLower(args.QueryType) {
+func (s *CredentialScrapeStrategy) Execute(j types.Job, ts *TwitterScraper, jobArgs *args.TwitterSearchArguments) (types.JobResult, error) {
+	switch strings.ToLower(jobArgs.QueryType) {
 	case "searchbyquery":
-		tweets, err := ts.queryTweetsWithCredentials(j, ts.configuration.DataDir, args.Query, args.MaxResults)
-		if err != nil {
-			return types.JobResult{Error: err.Error()}, err
-		}
-		dat, err := json.Marshal(tweets)
-		return types.JobResult{Data: dat}, err
-
+		tweets, err := ts.queryTweetsWithCredentials(j, ts.configuration.DataDir, jobArgs.Query, jobArgs.MaxResults)
+		return processResponse(tweets, "", err)
 	case "searchbyfullarchive":
 		logrus.Warn("Full archive search with credential-only implementation may have limited results")
-		tweets, err := ts.queryTweetsWithCredentials(j, ts.configuration.DataDir, args.Query, args.MaxResults)
-		if err != nil {
-			return types.JobResult{Error: err.Error()}, err
-		}
-		dat, err := json.Marshal(tweets)
-		return types.JobResult{Data: dat}, err
-
+		tweets, err := ts.queryTweetsWithCredentials(j, ts.configuration.DataDir, jobArgs.Query, jobArgs.MaxResults)
+		return processResponse(tweets, "", err)
 	default:
-		return defaultStrategyFallback(j, ts, args)
-	}
-}
-
-// API key-only
+		return defaultStrategyFallback(j, ts, jobArgs)
+	}
+}
+
 type ApiKeyScrapeStrategy struct{}
 
-func (s *ApiKeyScrapeStrategy) Execute(j types.Job, ts *TwitterScraper, args *args.TwitterSearchArguments) (types.JobResult, error) {
-	switch strings.ToLower(args.QueryType) {
+func (s *ApiKeyScrapeStrategy) Execute(j types.Job, ts *TwitterScraper, jobArgs *args.TwitterSearchArguments) (types.JobResult, error) {
+	switch strings.ToLower(jobArgs.QueryType) {
 	case "searchbyquery":
-		tweets, err := ts.queryTweetsWithApiKey(j, twitterx.TweetsSearchRecent, ts.configuration.DataDir, args.Query, args.MaxResults)
-		if err != nil {
-			return types.JobResult{Error: err.Error()}, err
-		}
-		dat, err := json.Marshal(tweets)
-		return types.JobResult{Data: dat}, err
-
+		tweets, err := ts.queryTweetsWithApiKey(j, twitterx.TweetsSearchRecent, ts.configuration.DataDir, jobArgs.Query, jobArgs.MaxResults)
+		return processResponse(tweets, "", err)
 	case "searchbyfullarchive":
-		tweets, err := ts.queryTweetsWithApiKey(j, twitterx.TweetsAll, ts.configuration.DataDir, args.Query, args.MaxResults)
-		if err != nil {
-			return types.JobResult{Error: err.Error()}, err
-		}
-		dat, err := json.Marshal(tweets)
-		return types.JobResult{Data: dat}, err
-
+		tweets, err := ts.queryTweetsWithApiKey(j, twitterx.TweetsAll, ts.configuration.DataDir, jobArgs.Query, jobArgs.MaxResults)
+		return processResponse(tweets, "", err)
 	default:
-		return defaultStrategyFallback(j, ts, args)
-	}
-}
-
-// Default (legacy, prefers credentials if both present)
+		return defaultStrategyFallback(j, ts, jobArgs)
+	}
+}
+
 type DefaultScrapeStrategy struct{}
 
-func (s *DefaultScrapeStrategy) Execute(j types.Job, ts *TwitterScraper, args *args.TwitterSearchArguments) (types.JobResult, error) {
-	switch strings.ToLower(args.QueryType) {
+func (s *DefaultScrapeStrategy) Execute(j types.Job, ts *TwitterScraper, jobArgs *args.TwitterSearchArguments) (types.JobResult, error) {
+	switch strings.ToLower(jobArgs.QueryType) {
 	case "searchbyquery":
-		tweets, err := ts.queryTweets(j, twitterx.TweetsSearchRecent, ts.configuration.DataDir, args.Query, args.MaxResults)
-		if err != nil {
-			return types.JobResult{Error: err.Error()}, err
-		}
-		dat, err := json.Marshal(tweets)
-		return types.JobResult{Data: dat}, err
-
+		tweets, err := ts.queryTweets(j, twitterx.TweetsSearchRecent, ts.configuration.DataDir, jobArgs.Query, jobArgs.MaxResults)
+		return processResponse(tweets, "", err)
 	case "searchbyfullarchive":
-		tweets, err := ts.queryTweets(j, twitterx.TweetsAll, ts.configuration.DataDir, args.Query, args.MaxResults)
-		if err != nil {
-			return types.JobResult{Error: err.Error()}, err
-		}
-		dat, err := json.Marshal(tweets)
-		return types.JobResult{Data: dat}, err
-
+		tweets, err := ts.queryTweets(j, twitterx.TweetsAll, ts.configuration.DataDir, jobArgs.Query, jobArgs.MaxResults)
+		return processResponse(tweets, "", err)
 	default:
-		return defaultStrategyFallback(j, ts, args)
-	}
-}
-
-// retryWithCursor retries a given function `fn` which fetches data in a paginated manner using a cursor. It continues to call `fn` until the desired `count` of records is fetched, the job timeout is reached, or there are no more results.
+		return defaultStrategyFallback(j, ts, jobArgs)
+	}
+}
+
 func retryWithCursor[T any](
 	j types.Job,
 	baseDir string,
 	count int,
 	cursor string,
-	fn func(j types.Job, baseDir string, count int, cursor string) ([]*T, string, error),
+	fn func(j types.Job, baseDir string, currentCount int, currentCursor string) ([]*T, string, error),
 ) (types.JobResult, error) {
 	records := make([]*T, 0, count)
 	deadline := time.Now().Add(j.Timeout)
-
-	var results []*T
-	var err error
-	var nextCursor string
-
-	for time.Now().Before(deadline) || len(records) < count {
-		results, nextCursor, err = fn(j, baseDir, count-len(records), cursor)
-		if len(results) == 0 {
-			// No results, probably reached the end of the query
-			break
-		}
+	currentCursor := cursor // Use 'currentCursor' to manage pagination state within the loop
+
+	for (len(records) < count || count == 0) && time.Now().Before(deadline) { // Allow count == 0 to fetch all available up to timeout
+		numToFetch := count - len(records)
+		if count == 0 { // If count is 0, fetch a reasonable batch size, e.g. 100, or let fn decide
+			numToFetch = 100 // Or another default batch size if fn doesn't handle count=0 well for batching
+		}
+		if numToFetch <= 0 && count > 0 { break }
+
+
+		results, nextInternalCursor, err := fn(j, baseDir, numToFetch, currentCursor)
 		if err != nil {
 			if len(records) > 0 {
-				// Return the partial results
-				break
+				logrus.Warnf("Error during paginated fetch, returning partial results. Error: %v", err)
+				return processResponse(records, currentCursor, nil)
 			}
 			return processResponse(nil, "", err)
 		}
-		records = append(records, results...)
-		cursor = nextCursor
-		if cursor == "" {
+
+		if len(results) > 0 {
+			records = append(records, results...)
+		}
+
+		if nextInternalCursor == "" || nextInternalCursor == currentCursor { // No more pages or cursor stuck
+            currentCursor = nextInternalCursor // Update to the last known cursor
 			break
 		}
-	}
-
-	return processResponse(records, cursor, nil)
-}
-
-// retryWithCursor retries a given function `fn` which receives a query and fetches data in a paginated manner using a cursor. It continues to call `fn` until the desired `count` of records is fetched, the job timeout is reached, or there are no more results.
+		currentCursor = nextInternalCursor
+		if count > 0 && len(records) >= count { // Check if desired count is reached
+			break
+		}
+	}
+	return processResponse(records, currentCursor, nil)
+}
+
 func retryWithCursorAndQuery[T any](
 	j types.Job,
 	baseDir string,
 	query string,
 	count int,
 	cursor string,
-	fn func(j types.Job, baseDir string, query string, count int, cursor string) ([]*T, string, error),
+	fn func(j types.Job, baseDir string, currentQuery string, currentCount int, currentCursor string) ([]*T, string, error),
 ) (types.JobResult, error) {
 	return retryWithCursor(
 		j,
 		baseDir,
 		count,
 		cursor,
-		func(j types.Job, baseDir string, count int, cursor string) ([]*T, string, error) {
-			return fn(j, baseDir, query, count, cursor)
+		func(jInner types.Job, baseDirInner string, currentCountInner int, currentCursorInner string) ([]*T, string, error) {
+			return fn(jInner, baseDirInner, query, currentCountInner, currentCursorInner)
 		},
 	)
 }
 
-// processResponse is a convenience function that takes a response object, a nextCursor string, and an error, and converts them into a types.JobResult.
 func processResponse(response any, nextCursor string, err error) (types.JobResult, error) {
 	if err != nil {
-		return types.JobResult{Error: err.Error()}, err
-	}
-	dat, err := json.Marshal(response)
-	if err != nil {
-		return types.JobResult{Error: err.Error()}, err
+		logrus.Debugf("Processing response with error: %v, NextCursor: %s", err, nextCursor)
+		return types.JobResult{Error: err.Error(), NextCursor: nextCursor}, err
+	}
+	dat, marshalErr := json.Marshal(response)
+	if marshalErr != nil {
+		logrus.Errorf("Error marshalling response: %v", marshalErr)
+		return types.JobResult{Error: marshalErr.Error()}, marshalErr
 	}
 	return types.JobResult{Data: dat, NextCursor: nextCursor}, nil
 }
 
-// Retry the function with the cursor
-// fallback for all strategies for non-query types
-func defaultStrategyFallback(j types.Job, ts *TwitterScraper, args *args.TwitterSearchArguments) (types.JobResult, error) {
-	switch strings.ToLower(args.QueryType) {
+func defaultStrategyFallback(j types.Job, ts *TwitterScraper, jobArgs *args.TwitterSearchArguments) (types.JobResult, error) {
+	switch strings.ToLower(jobArgs.QueryType) {
 	case "searchbyprofile":
-		profile, err := ts.ScrapeTweetsProfile(j, ts.configuration.DataDir, args.Query)
+		profile, err := ts.ScrapeTweetsProfile(j, ts.configuration.DataDir, jobArgs.Query)
 		return processResponse(profile, "", err)
-	case "searchfollowers":
-		followers, err := ts.ScrapeFollowersForProfile(j, ts.configuration.DataDir, args.Query, args.MaxResults)
+	case "searchfollowers": // This is for ScrapeFollowersForProfile which is not paginated by cursor in this context
+		followers, err := ts.ScrapeFollowersForProfile(j, ts.configuration.DataDir, jobArgs.Query, jobArgs.MaxResults)
 		return processResponse(followers, "", err)
 	case "getbyid":
-		tweet, err := ts.ScrapeTweetByID(j, ts.configuration.DataDir, args.Query)
+		tweet, err := ts.ScrapeTweetByID(j, ts.configuration.DataDir, jobArgs.Query)
 		return processResponse(tweet, "", err)
 	case "getreplies":
-		replies, err := ts.GetTweetReplies(j, ts.configuration.DataDir, args.Query, "")
-		return processResponse(replies, "", err)
+		// GetTweetReplies takes a cursor for a specific part of a thread, not general pagination of all replies.
+		// The retryWithCursor logic might not directly apply unless GetTweetReplies is adapted for broader pagination.
+		replies, err := ts.GetTweetReplies(j, ts.configuration.DataDir, jobArgs.Query, jobArgs.NextCursor)
+		return processResponse(replies, jobArgs.NextCursor, err) // Pass original NextCursor as it's specific
 	case "getretweeters":
-		retweeters, err := ts.GetTweetRetweeters(j, ts.configuration.DataDir, args.Query, args.MaxResults, "")
-		return processResponse(retweeters, "", err)
+		// Similar to GetTweetReplies, cursor is for a specific page.
+		retweeters, err := ts.GetTweetRetweeters(j, ts.configuration.DataDir, jobArgs.Query, jobArgs.MaxResults, jobArgs.NextCursor)
+		// GetTweetRetweeters in twitterscraper returns (profiles, nextCursorStr, error)
+		// The current ts.GetTweetRetweeters doesn't return the next cursor. This should be updated if pagination is needed here.
+		// For now, assuming it fetches one batch or handles its own pagination internally up to MaxResults.
+		return processResponse(retweeters, "", err) // Assuming no next cursor from this specific call structure
 	case "gettweets":
-		return retryWithCursorAndQuery(j, ts.configuration.DataDir, args.Query, args.MaxResults, args.NextCursor, ts.GetUserTweets)
+		return retryWithCursorAndQuery(j, ts.configuration.DataDir, jobArgs.Query, jobArgs.MaxResults, jobArgs.NextCursor, ts.GetUserTweets)
 	case "getmedia":
-		return retryWithCursorAndQuery(j, ts.configuration.DataDir, args.Query, args.MaxResults, args.NextCursor, ts.GetUserMedia)
+		return retryWithCursorAndQuery(j, ts.configuration.DataDir, jobArgs.Query, jobArgs.MaxResults, jobArgs.NextCursor, ts.GetUserMedia)
 	case "gethometweets":
-		return retryWithCursor(j, ts.configuration.DataDir, args.MaxResults, args.NextCursor, ts.GetHomeTweets)
+		return retryWithCursor(j, ts.configuration.DataDir, jobArgs.MaxResults, jobArgs.NextCursor, ts.GetHomeTweets)
 	case "getforyoutweets":
-		return retryWithCursor(j, ts.configuration.DataDir, args.MaxResults, args.NextCursor, ts.GetForYouTweets)
+		return retryWithCursor(j, ts.configuration.DataDir, jobArgs.MaxResults, jobArgs.NextCursor, ts.GetForYouTweets)
 	case "getbookmarks":
-		return retryWithCursor(j, ts.configuration.DataDir, args.MaxResults, args.NextCursor, ts.GetBookmarks)
+		return retryWithCursor(j, ts.configuration.DataDir, jobArgs.MaxResults, jobArgs.NextCursor, ts.GetBookmarks)
 	case "getprofilebyid":
-		profile, err := ts.GetProfileByID(j, ts.configuration.DataDir, args.Query)
+		profile, err := ts.GetProfileByID(j, ts.configuration.DataDir, jobArgs.Query)
 		return processResponse(profile, "", err)
 	case "gettrends":
 		trends, err := ts.GetTrends(j, ts.configuration.DataDir)
 		return processResponse(trends, "", err)
 	case "getfollowing":
-		following, err := ts.GetFollowing(j, ts.configuration.DataDir, args.Query, args.MaxResults)
+		following, err := ts.GetFollowing(j, ts.configuration.DataDir, jobArgs.Query, jobArgs.MaxResults)
 		return processResponse(following, "", err)
 	case "getfollowers":
-		return retryWithCursorAndQuery(j, ts.configuration.DataDir, args.Query, args.MaxResults, args.NextCursor, ts.GetFollowers)
+		return retryWithCursorAndQuery(j, ts.configuration.DataDir, jobArgs.Query, jobArgs.MaxResults, jobArgs.NextCursor, ts.GetFollowers)
 	case "getspace":
-		space, err := ts.GetSpace(j, ts.configuration.DataDir, args.Query)
+		space, err := ts.GetSpace(j, ts.configuration.DataDir, jobArgs.Query)
 		return processResponse(space, "", err)
 	}
-	return types.JobResult{Error: "invalid search type"}, fmt.Errorf("invalid search type")
+	return types.JobResult{Error: "invalid search type in defaultStrategyFallback: " + jobArgs.QueryType}, fmt.Errorf("invalid search type: %s", jobArgs.QueryType)
 }
 
 func (ts *TwitterScraper) ExecuteJob(j types.Job) (types.JobResult, error) {
-<<<<<<< HEAD
-	args := &args.TwitterSearchArguments{}
-	j.Arguments.Unmarshal(args)
-=======
-	args := &TwitterScraperArgs{}
-	if err := j.Arguments.Unmarshal(args); err != nil {
-		logrus.Errorf("Error while unmarshalling job arguments: %s", err)
+	jobArgs := &args.TwitterSearchArguments{}
+	if err := j.Arguments.Unmarshal(jobArgs); err != nil {
+		logrus.Errorf("Error while unmarshalling job arguments for job ID %s, type %s: %v", j.ID, j.Type, err)
 		return types.JobResult{Error: err.Error()}, err
 	}
->>>>>>> 72f6559e
 	strategy := getScrapeStrategy(j.Type)
-	return strategy.Execute(j, ts, args)
+	return strategy.Execute(j, ts, jobArgs)
 }
 
 func (ts *TwitterScraper) FetchHomeTweets(j types.Job, baseDir string, count int, cursor string) ([]*twitterscraper.Tweet, string, error) {
@@ -1525,12 +1129,15 @@
 	if err != nil {
 		return nil, "", err
 	}
-
-	ts.statsCollector.Add(j.WorkerID, stats.TwitterScrapes, 1)
-	tweets, nextCursor, err := scraper.FetchHomeTweets(count, cursor)
-	if err != nil {
-		_ = ts.handleError(j, err, account)
-		return nil, "", err
+	if scraper == nil {
+		return nil, "", fmt.Errorf("scraper not initialized for FetchHomeTweets")
+	}
+
+	ts.statsCollector.Add(j.WorkerID, stats.TwitterScrapes, 1)
+	tweets, nextCursor, fetchErr := scraper.FetchHomeTweets(count, cursor)
+	if fetchErr != nil {
+		_ = ts.handleError(j, fetchErr, account)
+		return nil, "", fetchErr
 	}
 
 	ts.statsCollector.Add(j.WorkerID, stats.TwitterTweets, uint(len(tweets)))
@@ -1542,12 +1149,15 @@
 	if err != nil {
 		return nil, "", err
 	}
-
-	ts.statsCollector.Add(j.WorkerID, stats.TwitterScrapes, 1)
-	tweets, nextCursor, err := scraper.FetchForYouTweets(count, cursor)
-	if err != nil {
-		_ = ts.handleError(j, err, account)
-		return nil, "", err
+	if scraper == nil {
+		return nil, "", fmt.Errorf("scraper not initialized for FetchForYouTweets")
+	}
+
+	ts.statsCollector.Add(j.WorkerID, stats.TwitterScrapes, 1)
+	tweets, nextCursor, fetchErr := scraper.FetchForYouTweets(count, cursor)
+	if fetchErr != nil {
+		_ = ts.handleError(j, fetchErr, account)
+		return nil, "", fetchErr
 	}
 
 	ts.statsCollector.Add(j.WorkerID, stats.TwitterTweets, uint(len(tweets)))
